--- conflicted
+++ resolved
@@ -78,7 +78,6 @@
     }
 
     /// Initializer
-<<<<<<< HEAD
     function init(
         Components memory components,
         IERC20 rsr_,
@@ -101,35 +100,8 @@
         // Roles
         setPauser(owner_);
         transferOwnership(owner_);
-=======
-    function init(ConstructorArgs memory args) public virtual onlyOwner {
-        require(!initialized, "Already initialized");
-        initialized = true;
+
         emit Initialized();
-
-        setBackingManager(args.components.backingManager);
-        setBasketHandler(args.components.basketHandler);
-        setRSRTrader(args.components.rsrTrader);
-        setRTokenTrader(args.components.rTokenTrader);
-        setAssetRegistry(args.components.assetRegistry);
-        setDistributor(args.components.distributor);
-        setFurnace(args.components.furnace);
-        setBroker(args.components.broker);
-        setStRSR(args.components.stRSR);
-        setRToken(args.components.rToken);
-        setRSR(args.rsr);
->>>>>>> eabc42a8
-
-        backingManager.initComponent(this, args);
-        basketHandler.initComponent(this, args);
-        rsrTrader.initComponent(this, args);
-        rTokenTrader.initComponent(this, args);
-        assetRegistry.initComponent(this, args);
-        distributor.initComponent(this, args);
-        furnace.initComponent(this, args);
-        broker.initComponent(this, args);
-        stRSR.initComponent(this, args);
-        rToken.initComponent(this, args);
     }
 
     // === Registered Contracts ===
