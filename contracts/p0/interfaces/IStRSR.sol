--- conflicted
+++ resolved
@@ -61,15 +61,9 @@
     /// @param amount {qRSR}
     function unstake(uint256 amount) external;
 
-    /// AssetManager only
-    /// @param amount {qRSR}
-<<<<<<< HEAD
-    function seizeRSR(uint256 amount) external;
+    /// @return seizedRSR {qRSR} The actual amount seized. May be dust-larger than `amount`.
+    function seizeRSR(uint256 amount) external returns (uint256 seizedRSR)
 
     /// Sets Main, only by owner
     function setMain(IMain main) external;
-=======
-    /// @return seizedRSR {qRSR} The actual amount seized. May be dust-larger than `amount`.
-    function seizeRSR(uint256 amount) external returns (uint256 seizedRSR);
->>>>>>> 0057b78c
 }