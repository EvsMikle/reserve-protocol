pragma solidity 0.8.9;
// SPDX-License-Identifier: BlueOak-1.0.0

import "@openzeppelin/contracts/token/ERC20/extensions/IERC20Metadata.sol";
import "@openzeppelin/contracts/token/ERC20/utils/SafeERC20.sol";
import "@openzeppelin/contracts/utils/math/Math.sol";
import "contracts/libraries/Fixed.sol";

import "contracts/p0/interfaces/IMain.sol";
import "contracts/p0/Component.sol";

/**
 * @title RTokenIssuer
 * @notice Handles issuance and redemption of RToken.
 */
contract RTokenIssuerP0 is IRTokenIssuer, Component {
    using FixLib for Fix;
    using SafeERC20 for IERC20Metadata;
    using SafeERC20 for IERC20;

    /// Begin a time-delayed issuance of RToken for basket collateral
    /// @param amount {qTok} The quantity of RToken to issue
    /// @return deposits {qTok} The quantities of collateral tokens transferred in
    function issue(uint256 amount) public override notPaused returns (uint256[] memory deposits) {
        require(amount > 0, "Cannot issue zero");
        IBasketHandler basketHandler = main.basketHandler();
        IRToken rToken = main.rToken();

        main.revenueFurnace().melt();
        basketHandler.ensureValidBasket();

        require(
            basketHandler.worstCollateralStatus() == CollateralStatus.SOUND,
            "collateral not sound"
        );

        uint256 rTokSupply = rToken.totalSupply(); // {qRTok}
        Fix baskets = (rTokSupply > 0) // {BU}
            ? rToken.basketsNeeded().mulu(amount).divuRound(rTokSupply) // {BU * qRTok / qRTok}
            : toFixWithShift(amount, -int8(rToken.decimals())); // {qRTok / qRTok}

<<<<<<< HEAD
        IERC20Metadata[] memory erc20s;
        (erc20s, deposits) = basketHandler.basketQuote(baskets, RoundingApproach.CEIL);

        // Transfer collateral to RToken
        for (uint256 i = 0; i < erc20s.length; i++) {
            erc20s[i].safeTransferFrom(_msgSender(), address(rToken), deposits[i]);
=======
        address[] memory erc20s;
        (erc20s, deposits) = basketQuote(baskets, RoundingApproach.CEIL);

        // Transfer collateral to RToken
        for (uint256 i = 0; i < erc20s.length; i++) {
            IERC20(erc20s[i]).safeTransferFrom(_msgSender(), address(rToken()), deposits[i]);
>>>>>>> 671f4463
        }

        rToken.issue(_msgSender(), amount, baskets, erc20s, deposits);
        emit IssuanceStarted(_msgSender(), amount, baskets);
    }

    /// Redeem RToken for basket collateral
    /// @param amount {qTok} The quantity {qRToken} of RToken to redeem
    /// @return withdrawals {qTok} The quantities of collateral tokens transferred out
    function redeem(uint256 amount) public override returns (uint256[] memory withdrawals) {
        require(amount > 0, "Cannot redeem zero");
        IBasketHandler basketHandler = main.basketHandler();
        IRToken rToken = main.rToken();

        require(rToken.balanceOf(_msgSender()) >= amount, "not enough RToken");
        main.revenueFurnace().melt();
        // intentional: no forceCollateralUpdates() or ensureValidBasket()

        // {BU} = {BU} * {qRTok} / {qRTok}
        Fix baskets = rToken.basketsNeeded().mulu(amount).divuRound(rToken.totalSupply());

<<<<<<< HEAD
        IERC20Metadata[] memory erc20s;
        (erc20s, withdrawals) = basketHandler.basketQuote(baskets, RoundingApproach.FLOOR);
=======
        address[] memory erc20s;
        (erc20s, withdrawals) = basketQuote(baskets, RoundingApproach.FLOOR);
>>>>>>> 671f4463

        // {1} = {qRTok} / {qRTok}
        Fix prorate = toFix(amount).divu(rToken.totalSupply());
        rToken.redeem(_msgSender(), amount, baskets);

        // Bound the redemption by the prorata share, in case we're currently under-capitalized
        for (uint256 i = 0; i < erc20s.length; i++) {
            // {qTok} = {1} * {qTok}
<<<<<<< HEAD
            uint256 prorata = prorate.mulu(erc20s[i].balanceOf(address(main))).floor();
=======
            uint256 prorata = prorate.mulu(IERC20(erc20s[i]).balanceOf(address(this))).floor();
>>>>>>> 671f4463

            withdrawals[i] = Math.min(withdrawals[i], prorata);
            IERC20(erc20s[i]).safeTransfer(_msgSender(), withdrawals[i]);
        }

        emit Redemption(_msgSender(), amount, baskets);
    }

    /// @return tokens The addresses of the ERC20s backing the RToken
<<<<<<< HEAD
    function basketTokens() public view override returns (IERC20Metadata[] memory tokens) {
        (tokens, ) = main.basketHandler().basketQuote(FIX_ONE, RoundingApproach.ROUND);
=======
    function basketTokens() public view override returns (address[] memory tokens) {
        (tokens, ) = basketQuote(FIX_ONE, RoundingApproach.ROUND);
>>>>>>> 671f4463
    }

    /// @return {qRTok} How much RToken `account` can issue given current holdings
    function maxIssuable(address account) external view override returns (uint256) {
        Fix needed = main.rToken().basketsNeeded();
        Fix held = main.basketHandler().basketsHeldBy(account);

        if (needed.eq(FIX_ZERO)) return held.shiftLeft(int8(main.rToken().decimals())).floor();

        // {qRTok} = {BU} * {qRTok} / {BU}
        return held.mulu(main.rToken().totalSupply()).div(needed).floor();
    }

    /// @return p {UoA/rTok} The protocol's best guess of the RToken price on markets
    function rTokenPrice() external view override returns (Fix p) {
        IRToken rToken = main.rToken();
        Fix rTokSupply = toFixWithShift(rToken.totalSupply(), -int8(rToken.decimals()));
        if (rTokSupply.eq(FIX_ZERO)) return main.basketHandler().basketPrice();

        // {UoA/rTok} = {UoA/BU} * {BU} / {rTok}
        return main.basketHandler().basketPrice().mul(rToken.basketsNeeded()).div(rTokSupply);
    }
}<|MERGE_RESOLUTION|>--- conflicted
+++ resolved
@@ -39,21 +39,12 @@
             ? rToken.basketsNeeded().mulu(amount).divuRound(rTokSupply) // {BU * qRTok / qRTok}
             : toFixWithShift(amount, -int8(rToken.decimals())); // {qRTok / qRTok}
 
-<<<<<<< HEAD
-        IERC20Metadata[] memory erc20s;
+        address[] memory erc20s;
         (erc20s, deposits) = basketHandler.basketQuote(baskets, RoundingApproach.CEIL);
 
         // Transfer collateral to RToken
         for (uint256 i = 0; i < erc20s.length; i++) {
-            erc20s[i].safeTransferFrom(_msgSender(), address(rToken), deposits[i]);
-=======
-        address[] memory erc20s;
-        (erc20s, deposits) = basketQuote(baskets, RoundingApproach.CEIL);
-
-        // Transfer collateral to RToken
-        for (uint256 i = 0; i < erc20s.length; i++) {
-            IERC20(erc20s[i]).safeTransferFrom(_msgSender(), address(rToken()), deposits[i]);
->>>>>>> 671f4463
+            IERC20(erc20s[i]).safeTransferFrom(_msgSender(), address(rToken), deposits[i]);
         }
 
         rToken.issue(_msgSender(), amount, baskets, erc20s, deposits);
@@ -75,13 +66,8 @@
         // {BU} = {BU} * {qRTok} / {qRTok}
         Fix baskets = rToken.basketsNeeded().mulu(amount).divuRound(rToken.totalSupply());
 
-<<<<<<< HEAD
-        IERC20Metadata[] memory erc20s;
+        address[] memory erc20s;
         (erc20s, withdrawals) = basketHandler.basketQuote(baskets, RoundingApproach.FLOOR);
-=======
-        address[] memory erc20s;
-        (erc20s, withdrawals) = basketQuote(baskets, RoundingApproach.FLOOR);
->>>>>>> 671f4463
 
         // {1} = {qRTok} / {qRTok}
         Fix prorate = toFix(amount).divu(rToken.totalSupply());
@@ -90,11 +76,7 @@
         // Bound the redemption by the prorata share, in case we're currently under-capitalized
         for (uint256 i = 0; i < erc20s.length; i++) {
             // {qTok} = {1} * {qTok}
-<<<<<<< HEAD
-            uint256 prorata = prorate.mulu(erc20s[i].balanceOf(address(main))).floor();
-=======
-            uint256 prorata = prorate.mulu(IERC20(erc20s[i]).balanceOf(address(this))).floor();
->>>>>>> 671f4463
+            uint256 prorata = prorate.mulu(IERC20(erc20s[i]).balanceOf(address(main))).floor();
 
             withdrawals[i] = Math.min(withdrawals[i], prorata);
             IERC20(erc20s[i]).safeTransfer(_msgSender(), withdrawals[i]);
@@ -104,13 +86,8 @@
     }
 
     /// @return tokens The addresses of the ERC20s backing the RToken
-<<<<<<< HEAD
-    function basketTokens() public view override returns (IERC20Metadata[] memory tokens) {
+    function basketTokens() public view override returns (address[] memory tokens) {
         (tokens, ) = main.basketHandler().basketQuote(FIX_ONE, RoundingApproach.ROUND);
-=======
-    function basketTokens() public view override returns (address[] memory tokens) {
-        (tokens, ) = basketQuote(FIX_ONE, RoundingApproach.ROUND);
->>>>>>> 671f4463
     }
 
     /// @return {qRTok} How much RToken `account` can issue given current holdings
