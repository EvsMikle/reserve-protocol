--- conflicted
+++ resolved
@@ -38,12 +38,7 @@
 
     BasketConfig private config;
 
-<<<<<<< HEAD
-    Basket internal basket;
-    uint256 public override basketNonce;
-=======
     Basket private basket;
->>>>>>> 5be75fb8
 
     function init(ConstructorArgs calldata args)
         public
@@ -280,18 +275,9 @@
         basket.copy(newBasket);
 
         // Keep records, emit event
-<<<<<<< HEAD
-        basketNonce++;
-        ICollateral[] memory collateral = new ICollateral[](basket.size);
-        Fix[] memory refAmts = new Fix[](basket.size);
-        for (uint256 i = 0; i < basket.size; i++) {
-            collateral[i] = basket.collateral[i];
-            refAmts[i] = basket.refAmts[collateral[i]];
-=======
         Fix[] memory refAmts = new Fix[](basket.erc20s.length);
         for (uint256 i = 0; i < basket.erc20s.length; i++) {
             refAmts[i] = basket.refAmts[basket.erc20s[i]];
->>>>>>> 5be75fb8
         }
         emit BasketSet(basket.erc20s, refAmts);
 
