// SPDX-License-Identifier: BlueOak-1.0.0
pragma solidity 0.8.9;

import "@openzeppelin/contracts/utils/structs/EnumerableSet.sol";
import "@openzeppelin/contracts/token/ERC20/utils/SafeERC20.sol";
import "@openzeppelin/contracts/token/ERC20/IERC20.sol";

import "contracts/p0/interfaces/IMain.sol";
import "contracts/p0/Component.sol";
import "contracts/libraries/Fixed.sol";

contract RevenueDistributorP0 is Component, IRevenueDistributor {
    using SafeERC20 for IERC20;
    using FixLib for Fix;
    using EnumerableSet for EnumerableSet.AddressSet;

    EnumerableSet.AddressSet internal destinations;
    mapping(address => RevenueShare) internal distribution;
    // invariant: distribution values are all nonnegative, and at least one is nonzero.
    // invariant: distribution[FURNACE].rsrDist == FIX_ZERO
    // invariant: distribution[ST_RSR].rTokenDist == FIX_ZERO

    address public constant FURNACE = address(1);
    address public constant ST_RSR = address(2);

    function init(ConstructorArgs calldata args) internal override {
        _setDistribution(FURNACE, RevenueShare(args.dist.rTokenDist, 0));
        _setDistribution(ST_RSR, RevenueShare(0, args.dist.rsrDist));
    }

    /// Set the RevenueShare for destination `dest`. Destinations `FURNACE` and `ST_RSR` refer to
    /// main.revenueFurnace() and main.stRSR().
    function setDistribution(address dest, RevenueShare memory share) external override onlyOwner {
        _setDistribution(dest, share);
    }

    /// Distribute revenue, in rsr or rtoken, per the distribution table.
    /// Requires that this contract has an allowance of at least
    /// `amount` tokens, from `from`, of the token at `erc20`.
    function distribute(
        IERC20 erc20,
        address from,
        uint256 amount
    ) external override {
        IERC20Metadata rsr = main.rsr();

        require(erc20 == rsr || erc20 == main.rToken(), "RSR or RToken");
        bool isRSR = erc20 == rsr; // if false: isRToken
        uint256 totalShares;
        {
            (uint256 rTokenTotal, uint256 rsrTotal) = shareTotals();
            totalShares = isRSR ? rsrTotal : rTokenTotal;
        }

        // Evenly distribute revenue tokens per distribution share.
        // This rounds "early", and that's deliberate!
        uint256 tokensPerShare = amount / totalShares;

        for (uint256 i = 0; i < destinations.length(); i++) {
            address addrTo = destinations.at(i);
            uint256 transferAmt;
            {
                uint256 numberOfShares = isRSR
                    ? distribution[addrTo].rsrDist
                    : distribution[addrTo].rTokenDist;
                if (numberOfShares == 0) continue;
                transferAmt = tokensPerShare * numberOfShares;
            }

            if (addrTo == FURNACE) {
<<<<<<< HEAD
                erc20.safeTransferFrom(from, address(main.revenueFurnace()), transferAmt);
                main.revenueFurnace().notifyOfDeposit(erc20);
            } else if (addrTo == ST_RSR) {
                erc20.safeTransferFrom(from, address(main.stRSR()), transferAmt);
                main.stRSR().notifyOfDeposit(erc20);
            } else {
                erc20.safeTransferFrom(from, addrTo, transferAmt);
=======
                addrTo = address(revenueFurnace());
            } else if (addrTo == ST_RSR) {
                addrTo = address(stRSR());
>>>>>>> dff7b976
            }
            erc20.safeTransferFrom(from, addrTo, transferAmt);
        }
    }

    /// Returns the sum of all rsr cuts
    function rsrCut() external view returns (uint256 rsrShares, uint256 totalShares) {
        (uint256 rTokenTotal, uint256 rsrTotal) = shareTotals();
        return (rsrTotal, rsrTotal + rTokenTotal);
    }

    /// Returns the sum of all rToken cuts
    function rTokenCut() external view returns (uint256 rTokenShares, uint256 totalShares) {
        (uint256 rTokenTotal, uint256 rsrTotal) = shareTotals();
        return (rTokenTotal, rsrTotal + rTokenTotal);
    }

    /// Returns the rsr + rToken shareTotals
    function shareTotals() private view returns (uint256 rTokenTotal, uint256 rsrTotal) {
        for (uint256 i = 0; i < destinations.length(); i++) {
            RevenueShare storage share = distribution[destinations.at(i)];
            rTokenTotal += share.rTokenDist;
            rsrTotal += share.rsrDist;
        }
    }

    /// Sets the distribution values - Internals
    function _setDistribution(address dest, RevenueShare memory share) internal {
        if (dest == FURNACE) require(share.rsrDist == 0, "Furnace must get 0% of RSR");
        if (dest == ST_RSR) require(share.rTokenDist == 0, "StRSR must get 0% of RToken");
        require(share.rsrDist <= 10000, "RSR distribution too high");
        require(share.rTokenDist <= 10000, "RSR distribution too high");

        destinations.add(dest);
        distribution[dest] = share;
        emit DistributionSet(dest, share.rTokenDist, share.rsrDist);
    }
}<|MERGE_RESOLUTION|>--- conflicted
+++ resolved
@@ -68,19 +68,9 @@
             }
 
             if (addrTo == FURNACE) {
-<<<<<<< HEAD
-                erc20.safeTransferFrom(from, address(main.revenueFurnace()), transferAmt);
-                main.revenueFurnace().notifyOfDeposit(erc20);
-            } else if (addrTo == ST_RSR) {
-                erc20.safeTransferFrom(from, address(main.stRSR()), transferAmt);
-                main.stRSR().notifyOfDeposit(erc20);
-            } else {
-                erc20.safeTransferFrom(from, addrTo, transferAmt);
-=======
                 addrTo = address(revenueFurnace());
             } else if (addrTo == ST_RSR) {
                 addrTo = address(stRSR());
->>>>>>> dff7b976
             }
             erc20.safeTransferFrom(from, addrTo, transferAmt);
         }
