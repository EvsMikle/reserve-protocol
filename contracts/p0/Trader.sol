--- conflicted
+++ resolved
@@ -114,12 +114,6 @@
 
     /// @return {tok} The least amount of whole tokens ever worth trying to sell
     function dustThreshold(IAsset asset) internal view returns (Fix) {
-<<<<<<< HEAD
-=======
-        // {UoA} = {UoA} * {1}
-        Fix minSellUoA = main.totalAssetValue().mul(main.minRevenueAuctionSize());
-
->>>>>>> f8afdb2d
         // {tok} = {UoA} / {UoA/tok}
         return main.dustAmount().div(asset.price());
     }
