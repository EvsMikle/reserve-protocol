--- conflicted
+++ resolved
@@ -29,14 +29,8 @@
     /// @return The fiatcoin underlying the ERC20, or the erc20 itself if it is a fiatcoin
     function fiatcoin() external view returns (address);
 
-<<<<<<< HEAD
-    // Returns the price of one lot of this token, in USD
-    // (A "lot" is 1e18 token quanta)
-    function priceUSD(IMain main) external view returns (Fix);
-=======
     /// @return The price in USD of the asset as a function of DeFi redemption rates + oracle data
     function priceUSD(IMain main) external view returns (uint256);
->>>>>>> c7be2819
 
     /// @return The price in USD of the fiatcoin underlying the ERC20 (or the price of the ERC20 itself)
     function fiatcoinPriceUSD(IMain main) external view returns (uint256);
