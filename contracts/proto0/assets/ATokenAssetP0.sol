--- conflicted
+++ resolved
@@ -25,20 +25,15 @@
 
     constructor(address erc20_) AssetP0(erc20_) {}
 
-<<<<<<< HEAD
-    // @return {USD/tok}
-    function rateUSD() public view override returns (Fix) {
-        // {qTok/tok} * {RAY/qTok} / {RAY/USD}
-        return toFix(10**(decimals())).mulu(10**9).divu(IStaticAToken(_erc20).rate());
-=======
     /// Claims any rewards such as COMP/AAVE for the asset
     function claimRewards() external override {
         IStaticAToken(address(erc20())).claimRewardsToSelf(true);
     }
 
-    function redemptionRate() public view override returns (uint256) {
-        return IStaticAToken(address(erc20())).rate() * 10**(18 - fiatcoinDecimals());
->>>>>>> 88313606
+    // @return {USD/tok}
+    function rateUSD() public view override returns (Fix) {
+        // {qTok/tok} * {RAY/qTok} / {RAY/USD}
+        return toFix(10**(decimals())).mulu(10**9).divu(IStaticAToken(_erc20).rate());
     }
 
     function fiatcoin() public view override returns (address) {
