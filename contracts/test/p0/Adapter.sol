// SPDX-License-Identifier: BlueOak-1.0.0
pragma solidity 0.8.9;

import "@openzeppelin/contracts/token/ERC20/extensions/IERC20Metadata.sol";
import "@openzeppelin/contracts/token/ERC20/IERC20.sol";
import "contracts/libraries/Fixed.sol";
import "contracts/libraries/test/strings.sol";
import "contracts/mocks/ATokenMock.sol";
import "contracts/mocks/CTokenMock.sol";
import "contracts/mocks/ERC20Mock.sol";
import "contracts/mocks/USDCMock.sol";
import "contracts/p0/assets/collateral/ATokenCollateralP0.sol";
import "contracts/p0/assets/collateral/CollateralP0.sol";
import "contracts/p0/assets/collateral/CTokenCollateralP0.sol";
import "contracts/p0/interfaces/IAsset.sol";
import "contracts/p0/interfaces/IDeployer.sol";
import "contracts/p0/interfaces/IMain.sol";
import "contracts/p0/interfaces/IRToken.sol";
import "contracts/p0/interfaces/IStRSR.sol";
import "contracts/p0/interfaces/IVault.sol";
import "contracts/p0/libraries/Oracle.sol";
import "contracts/p0/mocks/AaveLendingPoolMockP0.sol";
import "contracts/p0/mocks/AaveLendingAddrProviderMockP0.sol";
import "contracts/p0/mocks/AaveOracleMockP0.sol";
import "contracts/p0/mocks/CompoundOracleMockP0.sol";
import "contracts/p0/mocks/ComptrollerMockP0.sol";
import "contracts/p0/mocks/RTokenMockP0.sol";
import "contracts/p0/VaultP0.sol";
import "contracts/test/Lib.sol";
import "contracts/test/ProtosDriver.sol";
import "contracts/test/ProtoState.sol";
import "./DeployerExtension.sol";
import "./MainExtension.sol";
import "./RTokenExtension.sol";
import "./StRSRExtension.sol";

contract AdapterP0 is ProtoAdapter {
    using Lib for ProtoState;
    using strings for string;
    using strings for strings.slice;

    string constant ETH = "ETH";

    // Deployed system contracts
    DeployerExtension internal _deployer;
    ERC20Mock internal _rsr;
    ERC20Mock internal _comp;
    ERC20Mock internal _aave;
    MainExtension internal _main;
    StRSRExtension internal _stRSR;
    RTokenExtension internal _rToken;

    // Oracles
    CompoundOracleMockP0 internal _compoundOracle;
    AaveOracleMockP0 internal _aaveOracle;

    // Collateral
    mapping(CollateralToken => ICollateral) internal _collateral;
    mapping(ERC20Mock => CollateralToken) internal _reverseCollateral; // by the ERC20 of the collateral

    function init(ProtoState memory s) external override {
        // Deploy deployer factory
        {
            _rsr = ERC20Mock(address(new ERC20Mock(s.rsr.name, s.rsr.symbol)));
            _comp = ERC20Mock(address(new ERC20Mock(s.comp.name, s.comp.symbol)));
            _aave = ERC20Mock(address(new ERC20Mock(s.aave.name, s.aave.symbol)));
            IAsset rsrAsset = new RSRAssetP0(address(_rsr));
            IAsset compAsset = new COMPAssetP0(address(_comp));
            IAsset aaveAsset = new AAVEAssetP0(address(_aave));
            _deployer = new DeployerExtension(rsrAsset, compAsset, aaveAsset);
        }

        // Deploy collateral assets
        ICollateral[] memory collateral = new ICollateral[](uint256(type(CollateralToken).max) + 1);
        {
            ERC20Mock dai = new ERC20Mock(s.collateral[0].name, s.collateral[0].symbol);
            USDCMock usdc = new USDCMock(s.collateral[1].name, s.collateral[1].symbol);
            ERC20Mock usdt = new ERC20Mock(s.collateral[2].name, s.collateral[2].symbol);
            ERC20Mock busd = new ERC20Mock(s.collateral[3].name, s.collateral[3].symbol);
            CTokenMock cDAI = new CTokenMock(s.collateral[4].name, s.collateral[4].symbol, address(dai));
            CTokenMock cUSDC = new CTokenMock(s.collateral[5].name, s.collateral[5].symbol, address(usdc));
            CTokenMock cUSDT = new CTokenMock(s.collateral[6].name, s.collateral[6].symbol, address(usdt));
            ATokenMock aDAI = new ATokenMock(s.collateral[7].name, s.collateral[7].symbol, address(dai));
            ATokenMock aUSDC = new ATokenMock(s.collateral[8].name, s.collateral[8].symbol, address(usdc));
            ATokenMock aUSDT = new ATokenMock(s.collateral[9].name, s.collateral[9].symbol, address(usdt));
            ATokenMock aBUSD = new ATokenMock(s.collateral[10].name, s.collateral[10].symbol, address(busd));

            collateral[0] = _deployCollateral(ERC20Mock(address(dai)), CollateralToken.DAI);
            collateral[1] = _deployCollateral(ERC20Mock(address(usdc)), CollateralToken.USDC);
            collateral[2] = _deployCollateral(ERC20Mock(address(usdt)), CollateralToken.USDT);
            collateral[3] = _deployCollateral(ERC20Mock(address(busd)), CollateralToken.BUSD);
            collateral[4] = _deployCollateral(ERC20Mock(address(cDAI)), CollateralToken.cDAI);
            collateral[5] = _deployCollateral(ERC20Mock(address(cUSDC)), CollateralToken.cUSDC);
            collateral[6] = _deployCollateral(ERC20Mock(address(cUSDT)), CollateralToken.cUSDT);
            collateral[7] = _deployCollateral(ERC20Mock(address(aDAI)), CollateralToken.aDAI);
            collateral[8] = _deployCollateral(ERC20Mock(address(aUSDC)), CollateralToken.aUSDC);
            collateral[9] = _deployCollateral(ERC20Mock(address(aUSDT)), CollateralToken.aUSDT);
            collateral[10] = _deployCollateral(ERC20Mock(address(aBUSD)), CollateralToken.aBUSD);
        }

        // Deploy vault for each basket
        IVault[] memory vaults = new IVault[](s.bu_s.length);
        {
            for (int256 i = int256(s.bu_s.length) - 1; i >= 0; i--) {
                uint256 iUint = uint256(i);
                IVault[] memory prevVaults = new IVault[](s.bu_s.length - 1 - iUint);
                for (uint256 j = iUint + 1; j < s.bu_s.length; j++) {
                    prevVaults[j - (iUint + 1)] = vaults[j];
                }

                ICollateral[] memory backing = new ICollateral[](s.bu_s[iUint].tokens.length);
                for (uint256 j = 0; j < s.bu_s[iUint].tokens.length; j++) {
                    backing[j] = _collateral[s.bu_s[iUint].tokens[j]];
                }

                vaults[iUint] = new VaultP0(backing, s.bu_s[iUint].quantities, prevVaults);
            }
        }

        // Deploy rest of system
        {
            _compoundOracle = new CompoundOracleMockP0();
            _compoundOracle.setPrice(ETH, s.ethPrice.inUSD);
            IComptroller comptroller = new ComptrollerMockP0(address(_compoundOracle));
            _aaveOracle = new AaveOracleMockP0(address(new ERC20Mock("Wrapped ETH", "WETH")));
            _aaveOracle.setPrice(_aaveOracle.WETH(), s.ethPrice.inETH);
            IAaveLendingPool aaveLendingPool = new AaveLendingPoolMockP0(
                address(new AaveLendingAddrProviderMockP0(address(_aaveOracle)))
            );

            _main = MainExtension(
                _deployer.deploy(
                    s.rToken.name,
                    s.rToken.symbol,
                    address(this),
                    vaults[0],
                    s.config,
                    comptroller,
                    aaveLendingPool,
                    collateral
                )
            );
            _stRSR = StRSRExtension(address(_main.stRSR()));
            _rToken = RTokenExtension(address(_main.rToken()));
        }

        for (uint256 i = 0; i < vaults.length; i++) {
            vaults[i].setMain(_main);
        }

        // Populate token ledgers + oracle prices
        {
            _initERC20(ERC20Mock(address(_rsr)), s.rsr);
            _initERC20(ERC20Mock(address(_comp)), s.comp);
            _initERC20(ERC20Mock(address(_aave)), s.aave);
            for (uint256 i = 0; i < uint256(type(CollateralToken).max) + 1; i++) {
                _initERC20(ERC20Mock(address(collateral[i].erc20())), s.collateral[i]);
            }
            // Mint stRSR to RSR initially, then stake
            for (uint256 i = 0; i < s.stRSR.balances.length; i++) {
                if (s.stRSR.balances[i] > 0) {
                    _rsr.mint(_address(i), s.stRSR.balances[i]);
                    _rsr.adminApprove(_address(i), address(_stRSR), s.stRSR.balances[i]);
                    _stRSR.connect(_address(i));
                    _stRSR.stake(s.stRSR.balances[i]);
                }
            }

            // Mint backing collateral and issue RToken
            for (uint256 i = 0; i < s.rToken.balances.length; i++) {
                if (s.rToken.balances[i] > 0) {
                    address[] memory tokens = _main.backingTokens();
                    uint256[] memory quantities = _main.quote(s.rToken.balances[i]);
                    for (uint256 j = 0; j < tokens.length; j++) {
                        ERC20Mock(tokens[j]).mint(_address(i), quantities[j]);
                        ERC20Mock(tokens[j]).adminApprove(_address(i), address(_main), quantities[j]);
                    }
                    _main.issueInstantly(_address(i), s.rToken.balances[i]);
                    assert(_main.rToken().balanceOf(_address(i)) == s.rToken.balances[i]);
                }
            }

            // Oracle prices
            _aaveOracle.setPrice(address(_stRSR), s.stRSR.price.inETH);
            _compoundOracle.setPrice(IERC20Metadata(address(_stRSR)).symbol(), s.stRSR.price.inUSD);
            _aaveOracle.setPrice(address(_rToken), s.rToken.price.inETH);
            _compoundOracle.setPrice(IERC20Metadata(address(_rToken)).symbol(), s.rToken.price.inUSD);
        }
    }

    function state() public view override returns (ProtoState memory s) {
        s.config = _main.config();
        address[] memory backingTokens = _main.backingTokens();
        CollateralToken[] memory backingCollateral = new CollateralToken[](backingTokens.length);
        for (uint256 i = 0; i < backingTokens.length; i++) {
            backingCollateral[i] = _reverseCollateral[ERC20Mock(backingTokens[i])];
        }
        s.rTokenDefinition = BU(backingCollateral, _main.quote(10**_main.rToken().decimals()));
        s.rToken = _dumpERC20(_main.rToken());
        s.rsr = _dumpERC20(_main.rsr());
        s.stRSR = _dumpERC20(_main.stRSR());
        s.bu_s = _traverseVaults();
        s.comp = _dumpERC20(_main.compAsset().erc20());
        s.aave = _dumpERC20(_main.aaveAsset().erc20());
        s.collateral = new TokenState[](uint256(type(CollateralToken).max) + 1);
        for (uint256 i = 0; i < uint256(type(CollateralToken).max) + 1; i++) {
            s.collateral[i] = _dumpERC20(_collateral[CollateralToken(i)].erc20());
        }
        s.ethPrice = OraclePrice(_aaveOracle.getAssetPrice(_aaveOracle.WETH()), _compoundOracle.price(ETH));
    }

<<<<<<< HEAD
    function matches(ProtoState memory s) external override returns (bool) {
        return state().assertEq(s);
=======
    function matches(ProtoState memory s) external view override returns (bool) {
        return state().eq(s);
>>>>>>> dba0bc7a
    }

    function assertInvariants() external override {
        _deployer.assertInvariants();
        _main.assertInvariants();
        _rToken.assertInvariants();
        _stRSR.assertInvariants();
    }

    // === COMMANDS ====

    function CMD_issue(Account account, uint256 amount) external override {
        _main.connect(_address(uint256(account)));
        address[] memory tokens = _main.backingTokens();
        uint256[] memory quantities = _main.quote(amount);
        for (uint256 i = 0; i < tokens.length; i++) {
            ERC20Mock(tokens[i]).adminApprove(_address(uint256(account)), address(_main), quantities[i]);
        }
        _main.issue(amount);
    }

    function CMD_redeem(Account account, uint256 amount) external override {
        _main.connect(_address(uint256(account)));
        _main.redeem(amount);
    }

    function CMD_checkForDefault() external override {
        _main.noticeDefault();
    }

    function CMD_poke() external override {
        _main.poke();
    }

    function CMD_stakeRSR(Account account, uint256 amount) external override {
        _rsr.adminApprove(_address(uint256(account)), address(_stRSR), amount);
        _stRSR.connect(_address(uint256(account)));
        _stRSR.stake(amount);
    }

    function CMD_unstakeRSR(Account account, uint256 amount) external override {
        _stRSR.connect(_address(uint256(account)));
        _stRSR.unstake(amount);
    }

    function CMD_setRTokenForMelting(uint256 amount) external override {}

    function CMD_transferRToken(
        Account from,
        Account to,
        uint256 amount
    ) external override {
        _rToken.connect(_address(uint256(from)));
    }

    function CMD_transferStRSR(
        Account from,
        Account to,
        uint256 amount
    ) external override {
        _stRSR.connect(_address(uint256(from)));
    }

    // =================================================================

    /// @param token The ERC20 token
    function _dumpERC20(IERC20 token) internal view returns (TokenState memory tokenState) {
        IERC20Metadata erc20 = IERC20Metadata(address(token));
        tokenState.name = erc20.name();
        tokenState.symbol = erc20.symbol();
        tokenState.balances = new uint256[](uint256(type(Account).max) + 1);
        tokenState.allowances = new uint256[][](uint256(type(Account).max) + 1);
        for (uint256 i = 0; i < uint256(type(Account).max) + 1; i++) {
            tokenState.balances[i] = erc20.balanceOf(_address(i));
            tokenState.allowances[i] = new uint256[](uint256(type(Account).max) + 1);
            for (uint256 j = 0; j < uint256(type(Account).max) + 1; j++) {
                tokenState.allowances[i][j] = erc20.allowance(_address(i), _address(j));
            }
        }
        tokenState.totalSupply = erc20.totalSupply();
        tokenState.price = OraclePrice(
            _aaveOracle.getAssetPrice(address(erc20)),
            _compoundOracle.price(erc20.symbol())
        );
    }

    /// Deploys Collateral contracts and sets up initial balances / allowances
    function _deployCollateral(ERC20Mock erc20, CollateralToken ct) internal returns (ICollateral) {
        string memory c = "c";
        string memory a = "a";
        if (erc20.symbol().toSlice().startsWith(c.toSlice())) {
            _collateral[ct] = new CTokenCollateralP0(address(erc20));
        } else if (erc20.symbol().toSlice().startsWith(a.toSlice())) {
            _collateral[ct] = new ATokenCollateralP0(address(erc20));
        } else {
            _collateral[ct] = new CollateralP0(address(erc20));
        }
        _reverseCollateral[ERC20Mock(address(_collateral[ct].erc20()))] = ct;
        return _collateral[ct];
    }

    function _initERC20(ERC20Mock erc20, TokenState memory tokenState) internal {
        assert(keccak256(bytes(erc20.symbol())) == keccak256(bytes(tokenState.symbol)));
        // Balances
        for (uint256 i = 0; i < tokenState.balances.length; i++) {
            if (tokenState.balances[i] > 0) {
                erc20.mint(_address(i), tokenState.balances[i]);
            }
        }
        assert(erc20.totalSupply() == tokenState.totalSupply);

        // Allowances
        for (uint256 i = 0; i < tokenState.allowances.length; i++) {
            for (uint256 j = 0; j < tokenState.allowances[i].length; j++) {
                if (tokenState.allowances[i][j] > 0) {
                    erc20.adminApprove(_address(i), _address(j), tokenState.allowances[i][j]);
                }
            }
        }

        // Oracle price information
        _aaveOracle.setPrice(address(erc20), tokenState.price.inETH);
        _compoundOracle.setPrice(erc20.symbol(), tokenState.price.inUSD);
    }

    /// @return bu_s The Basket Units of the stick DAG
    function _traverseVaults() internal view returns (BU[] memory bu_s) {
        IVault v = _main.manager().vault();
        CollateralToken[] memory collateral;
        IVault[] memory backups;
        do {
            backups = v.getBackups();
            BU[] memory next = new BU[](bu_s.length + 1);
            for (uint256 i = 0; i < bu_s.length; i++) {
                next[i] = bu_s[i];
            }
            collateral = new CollateralToken[](v.size());
            for (uint256 i = 0; i < v.size(); i++) {
                collateral[i] = _reverseCollateral[ERC20Mock(address(v.collateralAt(i).erc20()))];
            }
            next[bu_s.length] = BU(collateral, v.tokenAmounts(10**v.BU_DECIMALS()));
            bu_s = next;
            if (backups.length > 0) {
                v = backups[0]; // walk the DAG
            }
        } while (backups.length > 0);
    }

    /// Account index -> address
    function _address(uint256 index) internal view returns (address) {
        if (index == uint256(Account.RTOKEN)) {
            return address(_rToken);
        } else if (index == uint256(Account.STRSR)) {
            return address(_stRSR);
        } else if (index == uint256(Account.MAIN)) {
            return address(_main);
        }

        // EOA: Use 0x1, 0x2, ...
        return address((uint160(index) + 1));
    }
}<|MERGE_RESOLUTION|>--- conflicted
+++ resolved
@@ -209,13 +209,8 @@
         s.ethPrice = OraclePrice(_aaveOracle.getAssetPrice(_aaveOracle.WETH()), _compoundOracle.price(ETH));
     }
 
-<<<<<<< HEAD
-    function matches(ProtoState memory s) external override returns (bool) {
+    function matches(ProtoState memory s) external view override returns (bool) {
         return state().assertEq(s);
-=======
-    function matches(ProtoState memory s) external view override returns (bool) {
-        return state().eq(s);
->>>>>>> dba0bc7a
     }
 
     function assertInvariants() external override {
