// SPDX-License-Identifier: BlueOak-1.0.0
pragma solidity 0.8.9;

import "@openzeppelin/contracts/token/ERC20/extensions/IERC20Metadata.sol";
import "@openzeppelin/contracts/token/ERC20/IERC20.sol";
import "@openzeppelin/contracts/utils/structs/EnumerableSet.sol";

import "../interfaces/IAssetRegistry.sol";
import "../interfaces/IBasketHandler.sol";
import "../interfaces/IMain.sol";
import "../libraries/Array.sol";
import "../libraries/Fixed.sol";
import "./mixins/Component.sol";

// A "valid collateral array" is a an IERC20[] value without rtoken, rsr, or any duplicate values

// A BackupConfig value is valid if erc20s is a valid collateral array
struct BackupConfig {
    uint256 max; // Maximum number of backup collateral erc20s to use in a basket
    IERC20[] erc20s; // Ordered list of backup collateral ERC20s
}

// What does a BasketConfig value mean?
//
// erc20s, targetAmts, and targetNames should be interpreted together.
// targetAmts[erc20] is the quantity of target units of erc20 that one BU should hold
// targetNames[erc20] is the name of erc20's target unit
// and then backups[tgt] is the BackupConfig to use for the target unit named tgt
//
// For any valid BasketConfig value:
//     erc20s == keys(targetAmts) == keys(targetNames)
//     if name is in values(targetNames), then backups[name] is a valid BackupConfig
//     erc20s is a valid collateral array
//
// In the meantime, treat erc20s as the canonical set of keys for the target* maps
struct BasketConfig {
    // The collateral erc20s in the prime (explicitly governance-set) basket
    IERC20[] erc20s;
    // Amount of target units per basket for each prime collateral token. {target/BU}
    mapping(IERC20 => uint192) targetAmts;
    // Cached view of the target unit for each erc20 upon setup
    mapping(IERC20 => bytes32) targetNames;
    // Backup configurations, per target name.
    mapping(bytes32 => BackupConfig) backups;
}

/// The type of BasketHandler.basket.
/// Defines a basket unit (BU) in terms of reference amounts of underlying tokens
// Logically, basket is just a mapping of erc20 addresses to ref-unit amounts.
// In the analytical comments I'll just refer to it that way.
//
// A Basket is valid if erc20s is a valid collateral array and erc20s == keys(refAmts)
struct Basket {
    IERC20[] erc20s; // enumerated keys for refAmts
    mapping(IERC20 => uint192) refAmts; // {ref/BU}
}

/*
 * @title BasketLibP1
 */
library BasketLibP1 {
    using BasketLibP1 for Basket;
    using FixLib for uint192;

    /// Set self to a fresh, empty basket
    // self'.erc20s = [] (empty list)
    // self'.refAmts = {} (empty map)
    function empty(Basket storage self) internal {
        uint256 length = self.erc20s.length;
        for (uint256 i = 0; i < length; ++i) self.refAmts[self.erc20s[i]] = FIX_ZERO;
        delete self.erc20s;
    }

    /// Set `self` equal to `other`
    function setFrom(Basket storage self, Basket storage other) internal {
        empty(self);
        uint256 length = other.erc20s.length;
        for (uint256 i = 0; i < length; ++i) {
            self.erc20s.push(other.erc20s[i]);
            self.refAmts[other.erc20s[i]] = other.refAmts[other.erc20s[i]];
        }
    }

    /// Add `weight` to the refAmount of collateral token `tok` in the basket `self`
    // self'.refAmts[tok] = self.refAmts[tok] + weight
    // self'.erc20s is keys(self'.refAmts)
    function add(
        Basket storage self,
        IERC20 tok,
        uint192 weight
    ) internal {
        // untestable:
        //      Both calls to .add() use a weight that has been CEIL rounded in the
        //      Fixed library div function, so weight will never be 0 here.
        //      Additionally, setPrimeBasket() enforces prime-basket tokens must have a weight > 0.
        if (weight == FIX_ZERO) return;
        if (self.refAmts[tok].eq(FIX_ZERO)) {
            self.erc20s.push(tok);
            self.refAmts[tok] = weight;
        } else {
            self.refAmts[tok] = self.refAmts[tok].plus(weight);
        }
    }
}

/**
 * @title BasketHandler
 * @notice Handles the basket configuration, definition, and evolution over time.
 */
contract BasketHandlerP1 is ComponentP1, IBasketHandler {
    using BasketLibP1 for Basket;
    using CollateralStatusComparator for CollateralStatus;
    using EnumerableSet for EnumerableSet.AddressSet;
    using EnumerableSet for EnumerableSet.Bytes32Set;
    using FixLib for uint192;

    uint192 public constant MAX_TARGET_AMT = 1e3 * FIX_ONE; // {target/BU} max basket weight

    // Peer components
    IAssetRegistry private assetRegistry;
    IBackingManager private backingManager;
    IERC20 private rsr;
    IRToken private rToken;
    IStRSR private stRSR;

    // config is the basket configuration, from which basket will be computed in a basket-switch
    // event. config is only modified by governance through setPrimeBakset and setBackupConfig
    BasketConfig private config;

    // basket, disabled, nonce, and timestamp are only ever set by `_switchBasket()`
    // basket is the current basket.
    Basket private basket;

    uint48 public nonce; // A unique identifier for this basket instance
    uint48 public override timestamp; // The timestamp when this basket was last set

    // If disabled is true, status() is DISABLED, the basket is invalid,
    // and everything except redemption should be paused.
    bool private disabled;

    // ==== Invariants ====
    // basket is a valid Basket:
    //   basket.erc20s is a valid collateral array and basket.erc20s == keys(basket.refAmts)
    // config is a valid BasketConfig:
    //   erc20s == keys(targetAmts) == keys(targetNames)
    //   erc20s is a valid collateral array
    //   for b in vals(backups), b.erc20s is a valid collateral array.
    // if basket.erc20s is empty then disabled == true

    // BasketHandler.init() just leaves the BasketHandler state zeroed
    function init(IMain main_) external initializer {
        __Component_init(main_);

        assetRegistry = main_.assetRegistry();
        backingManager = main_.backingManager();
        rsr = main_.rsr();
        rToken = main_.rToken();
        stRSR = main_.stRSR();

        disabled = true;
    }

    /// Disable the basket in order to schedule a basket refresh
    /// @custom:protected
    // checks: caller is assetRegistry
    // effects: disabled' = true
    function disableBasket() external {
        require(_msgSender() == address(assetRegistry), "asset registry only");

        uint256 len = basket.erc20s.length;
        uint192[] memory refAmts = new uint192[](len);
        for (uint256 i = 0; i < len; ++i) refAmts[i] = basket.refAmts[basket.erc20s[i]];
        emit BasketSet(nonce, basket.erc20s, refAmts, true);
        disabled = true;
    }

    /// Switch the basket, only callable directly by governance
    /// @custom:interaction OR @custom:governance
    // checks: either caller has OWNER,
    //         or (basket is disabled after refresh and we're unpaused and unfrozen)
    // actions: calls assetRegistry.refresh(), then _switchBasket()
    // effects:
    //   Either: (basket' is a valid nonempty basket, without DISABLED collateral,
    //            that satisfies basketConfig) and disabled' = false
    //   Or no such basket exists and disabled' = true
    function refreshBasket() external {
        assetRegistry.refresh();

        require(
            main.hasRole(OWNER, _msgSender()) ||
                (status() == CollateralStatus.DISABLED && !main.pausedOrFrozen()),
            "basket unrefreshable"
        );
        _switchBasket();
    }

    /// Set the prime basket in the basket configuration, in terms of erc20s and target amounts
    /// @param erc20s The collateral for the new prime basket
    /// @param targetAmts The target amounts (in) {target/BU} for the new prime basket
    /// @custom:governance
    // checks:
    //   caller is OWNER
    //   len(erc20s) == len(targetAmts)
    //   erc20s is a valid collateral array
    //   for all i, erc20[i] is in AssetRegistry as collateral
    //   for all i, 0 < targetAmts[i] <= MAX_TARGET_AMT == 1000
    //
    // effects:
    //   config'.erc20s = erc20s
    //   config'.targetAmts[erc20s[i]] = targetAmts[i], for i from 0 to erc20s.length-1
    //   config'.targetNames[e] = assetRegistry.toColl(e).targetName, for e in erc20s
    function setPrimeBasket(IERC20[] calldata erc20s, uint192[] calldata targetAmts)
        external
        governance
    {
        require(erc20s.length > 0, "cannot empty basket");
        require(erc20s.length == targetAmts.length, "must be same length");
        requireValidCollArray(erc20s);

        // Clean up previous basket config
        for (uint256 i = 0; i < config.erc20s.length; ++i) {
            delete config.targetAmts[config.erc20s[i]];
            delete config.targetNames[config.erc20s[i]];
        }
        delete config.erc20s;

        // Set up new config basket
        bytes32[] memory names = new bytes32[](erc20s.length);

        for (uint256 i = 0; i < erc20s.length; ++i) {
            // This is a nice catch to have, but in general it is possible for
            // an ERC20 in the prime basket to have its asset unregistered.
            require(assetRegistry.toAsset(erc20s[i]).isCollateral(), "token is not collateral");
            require(0 < targetAmts[i], "invalid target amount; must be nonzero");
            require(targetAmts[i] <= MAX_TARGET_AMT, "invalid target amount; too large");

            config.erc20s.push(erc20s[i]);
            config.targetAmts[erc20s[i]] = targetAmts[i];
            names[i] = assetRegistry.toColl(erc20s[i]).targetName();
            config.targetNames[erc20s[i]] = names[i];
        }

        emit PrimeBasketSet(erc20s, targetAmts, names);
    }

    /// Set the backup configuration for some target name
    /// @custom:governance
    // checks:
    //   caller is OWNER
    //   erc20s is a valid collateral array
    //   for all i, erc20[i] is in AssetRegistry as collateral
    //
    // effects:
    //   config'.backups[targetName] = {max: max, erc20s: erc20s}
    function setBackupConfig(
        bytes32 targetName,
        uint256 max,
        IERC20[] calldata erc20s
    ) external governance {
        requireValidCollArray(erc20s);
        BackupConfig storage conf = config.backups[targetName];
        conf.max = max;
        delete conf.erc20s;

        for (uint256 i = 0; i < erc20s.length; ++i) {
            // This is a nice catch to have, but in general it is possible for
            // an ERC20 in the backup config to have its asset altered.
            require(assetRegistry.toAsset(erc20s[i]).isCollateral(), "token is not collateral");
            conf.erc20s.push(erc20s[i]);
        }
        emit BackupConfigSet(targetName, max, erc20s);
    }

    /// @return Whether this contract owns enough collateral to cover rToken.basketsNeeded() BUs
    /// ie, whether the protocol is currently fully collateralized
    function fullyCollateralized() external view returns (bool) {
        return basketsHeldBy(address(backingManager)) >= rToken.basketsNeeded();
    }

    /// @return status_ The status of the basket
    // returns DISABLED if disabled == true, and worst(status(coll)) otherwise
    function status() public view returns (CollateralStatus status_) {
        uint256 size = basket.erc20s.length;

        // untestable:
        //      disabled is only set in _switchBasket, and only if size > 0.
        if (disabled || size == 0) return CollateralStatus.DISABLED;

        for (uint256 i = 0; i < size; ++i) {
            CollateralStatus s = assetRegistry.toColl(basket.erc20s[i]).status();
            if (s.worseThan(status_)) status_ = s;
        }
    }

    /// @param erc20 The token contract to check for quantity for
    /// @return {tok/BU} The token-quantity of an ERC20 token in the basket.
    // Returns 0 if erc20 is not registered or not in the basket
    // Returns FIX_MAX (in lieu of +infinity) if Collateral.refPerTok() is 0 or reverting.
    // Otherwise returns (token's basket.refAmts / token's Collateral.refPerTok())
    function quantity(IERC20 erc20) public view returns (uint192) {
<<<<<<< HEAD
        try assetRegistry.toColl(erc20) returns (ICollateral coll) {
            try coll.refPerTok() returns (uint192 refPerTok) {
                if (refPerTok > 0) {
                    // {tok/BU} = {ref/BU} / {ref/tok}
                    return basket.refAmts[erc20].div(refPerTok, CEIL);
                }
            } catch {}

            return FIX_MAX;
=======
        try main.assetRegistry().toColl(erc20) returns (ICollateral coll) {
            return _quantity(erc20, coll);
>>>>>>> 52c2c05c
        } catch {
            return FIX_ZERO;
        }
    }

    /// Like quantity(), but unsafe becausfe it DOES NOT CONFIRM THAT THE ASSET IS CORRECT
    /// @param erc20 The ERC20 token contract for the asset
    /// @param asset The registered asset plugin contract for the erc20
    /// @return {tok/BU} The token-quantity of an ERC20 token in the basket.
    // Returns 0 if erc20 is not registered or not in the basket
    // Returns FIX_MAX (in lieu of +infinity) if Collateral.refPerTok() is 0.
    // Otherwise returns (token's basket.refAmts / token's Collateral.refPerTok())
    function quantityUnsafe(IERC20 erc20, IAsset asset) public view returns (uint192) {
        if (!asset.isCollateral()) return FIX_ZERO;
        return _quantity(erc20, ICollateral(address(asset)));
    }

    /// @param erc20 The token contract
    /// @param coll The registered collateral plugin contract
    /// @return {tok/BU} The token-quantity of an ERC20 token in the basket.
    // Returns 0 if coll is not in the basket
    // Returns FIX_MAX (in lieu of +infinity) if Collateral.refPerTok() is 0.
    // Otherwise returns (token's basket.refAmts / token's Collateral.refPerTok())
    function _quantity(IERC20 erc20, ICollateral coll) internal view returns (uint192) {
        uint192 refPerTok = coll.refPerTok();
        if (refPerTok == 0) return FIX_MAX;

        // {tok/BU} = {ref/BU} / {ref/tok}
        return basket.refAmts[erc20].div(refPerTok, CEIL);
    }

    /// Should not revert
    /// @return low {UoA/BU} The lower end of the price estimate
    /// @return high {UoA/BU} The upper end of the price estimate
    // returns sum(quantity(erc20) * price(erc20) for erc20 in basket.erc20s)
    function price() external view returns (uint192 low, uint192 high) {
        return _price(false);
    }

    /// Should not revert
    /// lowLow should be nonzero when the asset might be worth selling
    /// @return lotLow {UoA/BU} The lower end of the lot price estimate
    /// @return lotHigh {UoA/BU} The upper end of the lot price estimate
    // returns sum(quantity(erc20) * lotPrice(erc20) for erc20 in basket.erc20s)
    function lotPrice() external view returns (uint192 lotLow, uint192 lotHigh) {
        return _price(true);
    }

    /// Returns the price of a BU, using the lot prices if `useLotPrice` is true
    /// @return low {UoA/BU} The lower end of the lot price estimate
    /// @return high {UoA/BU} The upper end of the lot price estimate
    function _price(bool useLotPrice) internal view returns (uint192 low, uint192 high) {
        uint256 low256;
        uint256 high256;

        uint256 len = basket.erc20s.length;
        for (uint256 i = 0; i < len; ++i) {
            uint192 qty = quantity(basket.erc20s[i]);
            if (qty == 0) continue;

            (uint192 lowP, uint192 highP) = useLotPrice
                ? assetRegistry.toAsset(basket.erc20s[i]).lotPrice()
                : assetRegistry.toAsset(basket.erc20s[i]).price();

            low256 += safeMul(qty, lowP, RoundingMode.ROUND);
            high256 += safeMul(qty, highP, RoundingMode.ROUND);
        }

        low = low256 >= FIX_MAX ? FIX_MAX : uint192(low256);
        high = high256 >= FIX_MAX ? FIX_MAX : uint192(high256);
    }

    /// Multiply two fixes, rounding up to FIX_MAX and down to 0
    /// @param a First param to multiply
    /// @param b Second param to multiply
    function safeMul(
        uint192 a,
        uint192 b,
        RoundingMode rounding
    ) internal pure returns (uint192) {
        // untestable:
        //      a will never = 0 here because of the check in _price()
        if (a == 0 || b == 0) return 0;
        // untestable:
        //      a = FIX_MAX iff b = 0
        if (a == FIX_MAX || b == FIX_MAX) return FIX_MAX;

        // return FIX_MAX instead of throwing overflow errors.
        unchecked {
            // p and mul *are* Fix values, so have 18 decimals (D18)
            uint256 rawDelta = uint256(b) * a; // {D36} = {D18} * {D18}
            // if we overflowed, then return FIX_MAX
            if (rawDelta / b != a) return FIX_MAX;
            uint256 shiftDelta = rawDelta;

            // add in rounding
            if (rounding == RoundingMode.ROUND) shiftDelta += (FIX_ONE / 2);
            else if (rounding == RoundingMode.CEIL) shiftDelta += FIX_ONE - 1;

            // untestable (here there be dragons):
            // (below explanation is for the ROUND case, but it extends to the FLOOR/CEIL too)
            //          A)  shiftDelta = rawDelta + (FIX_ONE / 2)
            //      shiftDelta overflows if:
            //          B)  shiftDelta = MAX_UINT256 - FIX_ONE/2 + 1
            //              rawDelta + (FIX_ONE/2) = MAX_UINT256 - FIX_ONE/2 + 1
            //              b * a = MAX_UINT256 - FIX_ONE + 1
            //      therefore shiftDelta overflows if:
            //          C)  b = (MAX_UINT256 - FIX_ONE + 1) / a
            //      MAX_UINT256 ~= 1e77 , FIX_MAX ~= 6e57 (6e20 difference in magnitude)
            //      a <= 1e21 (MAX_TARGET_AMT)
            //      a must be between 1e19 & 1e20 in order for b in (C) to be uint192,
            //      but a would have to be < 1e18 in order for (A) to overflow
            if (shiftDelta < rawDelta) return FIX_MAX;

            // return _div(rawDelta, FIX_ONE, rounding)
            return uint192(shiftDelta / FIX_ONE); // {D18} = {D36} / {D18}
        }
    }

    /// Return the current issuance/redemption value of `amount` BUs
    /// @param amount {BU}
    /// @return erc20s The backing collateral erc20s
    /// @return quantities {qTok} ERC20 token quantities equal to `amount` BUs
    // Returns (erc20s, [quantity(e) * amount {as qTok} for e in erc20s])
    function quote(uint192 amount, RoundingMode rounding)
        external
        view
        returns (address[] memory erc20s, uint256[] memory quantities)
    {
        uint256 length = basket.erc20s.length;
        erc20s = new address[](length);
        quantities = new uint256[](length);

        for (uint256 i = 0; i < length; ++i) {
            erc20s[i] = address(basket.erc20s[i]);

            // {qTok} = {tok/BU} * {BU} * {tok} * {qTok/tok}
            quantities[i] = safeMul(quantity(basket.erc20s[i]), amount, rounding).shiftl_toUint(
                int8(IERC20Metadata(address(basket.erc20s[i])).decimals()),
                rounding
            );
        }
    }

    /// @return baskets {BU} The balance of basket units held by `account`
    /// @dev Returns FIX_ZERO for an empty basket
    // Returns:
    //    0, if (basket.erc20s is empty) or (disabled is true) or (status() is DISABLED)
    //    min(e.balanceOf(account) / quantity(e) for e in basket.erc20s if quantity(e) > 0),
    function basketsHeldBy(address account) public view returns (uint192 baskets) {
        uint256 length = basket.erc20s.length;
        if (length == 0 || disabled) return FIX_ZERO;
        baskets = FIX_MAX;

        for (uint256 i = 0; i < length; ++i) {
            ICollateral coll = assetRegistry.toColl(basket.erc20s[i]);
            if (coll.status() == CollateralStatus.DISABLED) return FIX_ZERO;

            uint192 refPerTok = coll.refPerTok();
            // If refPerTok is 0, then we have zero of coll's reference unit.
            // We know that basket.refAmts[basket.erc20s[i]] > 0, so we have no baskets.
            if (refPerTok == 0) return FIX_ZERO;

            // {tok}
            uint192 bal = coll.bal(account);

            // {tok/BU} = {ref/BU} / {ref/tok}.  0-division averted by condition above.
            uint192 q = basket.refAmts[basket.erc20s[i]].div(refPerTok, CEIL);

            // {BU} = {tok} / {tok/BU}.  q > 0 because q = (n).div(_, CEIL) and n > 0
            baskets = fixMin(baskets, bal.div(q));
        }
    }

    // === Private ===

    /* _switchBasket computes basket' from three inputs:
       - the basket configuration (config: BasketConfig)
       - the function (isGood: erc20 -> bool), implemented here by goodCollateral()
       - the function (targetPerRef: erc20 -> Fix) implemented by the Collateral plugin

       ==== Definitions ====

       We use e:IERC20 to mean any erc20 token address, and tgt:bytes32 to mean any target name

       // targetWeight(b, e) is the target-unit weight of token e in basket b
       Let targetWeight(b, e) = b.refAmt[e] * targetPerRef(e)

       // backups(tgt) is the list of sound backup tokens we plan to use for target `tgt`.
       Let backups(tgt) = config.backups[tgt].erc20s
                          .filter(isGood)
                          .takeUpTo(config.backups[tgt].max)

       Let primeWt(e) = if e in config.erc20s and isGood(e)
                        then config.targetAmts[e]
                        else 0
       Let backupWt(e) = if e in backups(tgt)
                         then unsoundPrimeWt(tgt) / len(Backups(tgt))
                         else 0
       Let unsoundPrimeWt(tgt) = sum(config.targetAmts[e]
                                     for e in config.erc20s
                                     where config.targetNames[e] == tgt and !isGood(e))

       ==== The correctness condition ====

       If unsoundPrimeWt(tgt) > 0 and len(backups(tgt)) == 0 for some tgt, then disabled' == true.
       Else, disabled' == false and targetWeight(basket', e) == primeWt(e) + backupWt(e) for all e.

       ==== Higher-level desideratum ====

       The resulting total target weights should equal the configured target weight. Formally:

       let configTargetWeight(tgt) = sum(config.targetAmts[e]
                                         for e in config.erc20s
                                         where _targetNames[e] == tgt)

       let targetWeightSum(b, tgt) = sum(targetWeight(b, e)
                                         for e in config.erc20s
                                         where _targetNames[e] == tgt)

       Given all that, if disabled' == false, then for all tgt,
           targetWeightSum(basket', tgt) == configTargetWeight(tgt)

       ==== Usual specs ====

       Then, finally, given all that, the effects of _switchBasket() are:
         basket' = _newBasket, as defined above
         nonce' = nonce + 1
         timestamp' = now
    */

    // These are effectively local variables of _switchBasket.
    // Nothing should use their values from previous transactions.
    EnumerableSet.Bytes32Set private _targetNames;
    Basket private _newBasket; // Always empty

    /// Select and save the next basket, based on the BasketConfig and Collateral statuses
    /// (The mutator that actually does all the work in this contract.)
    function _switchBasket() private {
        disabled = false;

        // _targetNames := {}
        while (_targetNames.length() > 0) _targetNames.remove(_targetNames.at(0));
        // _newBasket := {}
        _newBasket.empty();

        // _targetNames = set(values(config.targetNames))
        // (and this stays true; _targetNames is not touched again in this function)
        uint256 basketLength = config.erc20s.length;
        for (uint256 i = 0; i < basketLength; ++i) {
            _targetNames.add(config.targetNames[config.erc20s[i]]);
        }
        uint256 targetsLength = _targetNames.length();

        // "good" collateral is collateral with any status() other than DISABLED
        // goodWeights and totalWeights are in index-correspondence with _targetNames
        // As such, they're each interepreted as a map from target name -> target weight

        // {target/BU} total target weight of good, prime collateral with target i
        // goodWeights := {}
        uint192[] memory goodWeights = new uint192[](targetsLength);

        // {target/BU} total target weight of all prime collateral with target i
        // totalWeights := {}
        uint192[] memory totalWeights = new uint192[](targetsLength);

        // For each prime collateral token:
        for (uint256 i = 0; i < basketLength; ++i) {
            IERC20 erc20 = config.erc20s[i];

            // Find collateral's targetName index
            uint256 targetIndex;
            for (targetIndex = 0; targetIndex < targetsLength; ++targetIndex) {
                if (_targetNames.at(targetIndex) == config.targetNames[erc20]) break;
            }
            assert(targetIndex < targetsLength);
            // now, _targetNames[targetIndex] == config.targetNames[config.erc20s[i]]

            // Set basket weights for good, prime collateral,
            // and accumulate the values of goodWeights and targetWeights
            uint192 targetWeight = config.targetAmts[erc20];
            totalWeights[targetIndex] = totalWeights[targetIndex].plus(targetWeight);

            if (goodCollateral(config.targetNames[erc20], erc20) && targetWeight.gt(FIX_ZERO)) {
                goodWeights[targetIndex] = goodWeights[targetIndex].plus(targetWeight);
                _newBasket.add(
                    erc20,
                    targetWeight.div(assetRegistry.toColl(erc20).targetPerRef(), CEIL)
                );
                // this div is safe: targetPerRef() > 0: goodCollateral check
            }
        }

        // Analysis: at this point:
        // for all tgt in target names,
        //   totalWeights(tgt)
        //   = sum(config.targetAmts[e] for e in config.erc20s where _targetNames[e] == tgt), and
        //   goodWeights(tgt)
        //   = sum(primeWt(e) for e in config.erc20s where _targetNames[e] == tgt)
        // for all e in config.erc20s,
        //   targetWeight(_newBasket, e)
        //   = sum(primeWt(e) if goodCollateral(e), else 0)

        // For each tgt in target names, if we still need more weight for tgt then try to add the
        // backup basket for tgt to make up that weight:
        for (uint256 i = 0; i < targetsLength; ++i) {
            if (totalWeights[i].lte(goodWeights[i])) continue; // Don't need any backup weight

            // "tgt" = _targetNames[i]
            // Now, unsoundPrimeWt(tgt) > 0

            uint256 size = 0; // backup basket size
            BackupConfig storage backup = config.backups[_targetNames.at(i)];

            // Find the backup basket size: min(backup.max, # of good backup collateral)
            uint256 backupLength = backup.erc20s.length;
            for (uint256 j = 0; j < backupLength && size < backup.max; ++j) {
                if (goodCollateral(_targetNames.at(i), backup.erc20s[j])) size++;
            }

            // Now, size = len(backups(tgt)). Do the disable check:
            // Remove bad collateral and mark basket disabled. Pause most protocol functions
            if (size == 0) disabled = true;

            // Set backup basket weights...
            uint256 assigned = 0;
            // needed = unsoundPrimeWt(tgt)
            uint192 needed = totalWeights[i].minus(goodWeights[i]);

            // Loop: for erc20 in backups(tgt)...
            for (uint256 j = 0; j < backupLength && assigned < size; ++j) {
                IERC20 erc20 = backup.erc20s[j];
                if (goodCollateral(_targetNames.at(i), erc20)) {
                    // Across this .add(), targetWeight(_newBasket',erc20)
                    // = targetWeight(_newBasket,erc20) + unsoundPrimeWt(tgt) / len(backups(tgt))
                    _newBasket.add(
                        erc20,
                        needed.div(assetRegistry.toColl(erc20).targetPerRef().mulu(size), CEIL)
                        // this div is safe: targetPerRef > 0: goodCollateral check
                    );
                    assigned++;
                }
            }
            // Here, targetWeight(_newBasket, e) = primeWt(e) + backupWt(e) for all e targeting tgt
        }
        // Now we've looped through all values of tgt, so for all e,
        //   targetWeight(_newBasket, e) = primeWt(e) + backupWt(e)

        // Notice if basket is actually empty
        uint256 newBasketLength = _newBasket.erc20s.length;
        if (newBasketLength == 0) disabled = true;

        // Update the basket if it's not disabled
        if (!disabled) {
            basket.setFrom(_newBasket);
            nonce += 1;
            timestamp = uint48(block.timestamp);
        }

        // Keep records, emit event
        basketLength = basket.erc20s.length;
        uint192[] memory refAmts = new uint192[](basketLength);
        for (uint256 i = 0; i < basketLength; ++i) {
            refAmts[i] = basket.refAmts[basket.erc20s[i]];
        }
        emit BasketSet(nonce, basket.erc20s, refAmts, disabled);
    }

    /// Require that erc20s is a valid collateral array
    function requireValidCollArray(IERC20[] calldata erc20s) internal view {
        IERC20 zero = IERC20(address(0));

        for (uint256 i = 0; i < erc20s.length; i++) {
            require(erc20s[i] != rsr, "RSR is not valid collateral");
            require(erc20s[i] != IERC20(address(rToken)), "RToken is not valid collateral");
            require(erc20s[i] != IERC20(address(stRSR)), "stRSR is not valid collateral");
            require(erc20s[i] != zero, "address zero is not valid collateral");
        }

        require(ArrayLib.allUnique(erc20s), "contains duplicates");
    }

    /// Good collateral is registered, collateral, SOUND, has the expected targetName,
    /// has nonzero targetPerRef() and refPerTok(), and is not a system token or 0 addr
    function goodCollateral(bytes32 targetName, IERC20 erc20) private view returns (bool) {
        // untestable:
        //      All calls to goodCollateral pass an erc20 from the config or the backup.
        //      Both setPrimeBasket and setBackupConfig must pass a call to requireValidCollArray,
        //      which runs the 4 checks below.
        if (erc20 == IERC20(address(0))) return false;
        if (erc20 == rsr) return false;
        if (erc20 == IERC20(address(rToken))) return false;
        if (erc20 == IERC20(address(stRSR))) return false;

        try assetRegistry.toColl(erc20) returns (ICollateral coll) {
            return
                targetName == coll.targetName() &&
                coll.status() == CollateralStatus.SOUND &&
                coll.refPerTok() > 0 &&
                coll.targetPerRef() > 0;
        } catch {
            return false;
        }
    }

    // ==== FacadeRead views ====
    // Not used in-protocol

    /// Getter pt1 for `config` struct variable
    /// @dev Indices are shared across return values
    /// @return erc20s The erc20s in the prime basket
    /// @return targetNames The bytes32 name identifier of the target unit, per ERC20
    /// @return targetAmts {target/BU} The amount of the target unit in the basket, per ERC20
    function getPrimeBasket()
        external
        view
        returns (
            IERC20[] memory erc20s,
            bytes32[] memory targetNames,
            uint192[] memory targetAmts
        )
    {
        erc20s = new IERC20[](basket.erc20s.length);
        targetNames = new bytes32[](erc20s.length);
        targetAmts = new uint192[](erc20s.length);

        for (uint256 i = 0; i < erc20s.length; ++i) {
            erc20s[i] = config.erc20s[i];
            targetNames[i] = config.targetNames[erc20s[i]];
            targetAmts[i] = config.targetAmts[erc20s[i]];
        }
    }

    /// Getter pt2 for `config` struct variable
    /// @param targetName The name of the target unit to lookup the backup for
    /// @return erc20s The backup erc20s for the target unit, in order of most to least desirable
    /// @return max The maximum number of tokens from the array to use at a single time
    function getBackupConfig(bytes32 targetName)
        external
        view
        returns (IERC20[] memory erc20s, uint256 max)
    {
        BackupConfig storage backup = config.backups[targetName];
        erc20s = new IERC20[](backup.erc20s.length);
        for (uint256 i = 0; i < erc20s.length; ++i) {
            erc20s[i] = backup.erc20s[i];
        }
        max = backup.max;
    }

    // ==== Storage Gap ====

    /**
     * @dev This empty reserved space is put in place to allow future versions to add new
     * variables without shifting down storage in the inheritance chain.
     * See https://docs.openzeppelin.com/contracts/4.x/upgradeable#storage_gaps
     */
    uint256[42] private __gap;
}<|MERGE_RESOLUTION|>--- conflicted
+++ resolved
@@ -298,20 +298,8 @@
     // Returns FIX_MAX (in lieu of +infinity) if Collateral.refPerTok() is 0 or reverting.
     // Otherwise returns (token's basket.refAmts / token's Collateral.refPerTok())
     function quantity(IERC20 erc20) public view returns (uint192) {
-<<<<<<< HEAD
-        try assetRegistry.toColl(erc20) returns (ICollateral coll) {
-            try coll.refPerTok() returns (uint192 refPerTok) {
-                if (refPerTok > 0) {
-                    // {tok/BU} = {ref/BU} / {ref/tok}
-                    return basket.refAmts[erc20].div(refPerTok, CEIL);
-                }
-            } catch {}
-
-            return FIX_MAX;
-=======
         try main.assetRegistry().toColl(erc20) returns (ICollateral coll) {
             return _quantity(erc20, coll);
->>>>>>> 52c2c05c
         } catch {
             return FIX_ZERO;
         }
