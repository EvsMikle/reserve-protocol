// SPDX-License-Identifier: BlueOak-1.0.0
pragma solidity 0.8.9;

import "@openzeppelin/contracts-upgradeable/token/ERC20/utils/SafeERC20Upgradeable.sol";
import "@openzeppelin/contracts/token/ERC20/IERC20.sol";
import "contracts/interfaces/IMain.sol";
import "contracts/interfaces/IAssetRegistry.sol";
import "contracts/p1/mixins/Trading.sol";
import "contracts/p1/mixins/TradingLib.sol";

/// Trader Component that converts all asset balances at its address to a
/// single target asset and sends this asset to the Distributor.
/// @custom:oz-upgrades-unsafe-allow external-library-linking
contract RevenueTradingP1 is TradingP1, IRevenueTrader {
    using FixLib for int192;
    using SafeERC20Upgradeable for IERC20Upgradeable;

    IERC20 public tokenToBuy;

    function init(
        IMain main_,
        IERC20 tokenToBuy_,
        int192 maxTradeSlippage_,
        int192 dustAmount_
    ) external initializer {
        __Component_init(main_);
        __Trading_init(maxTradeSlippage_, dustAmount_);
        tokenToBuy = tokenToBuy_;
    }

    /// Close any open trades and start new ones, for all assets
    /// Collective Action
    function manageFunds() external notPaused {
        // Call state keepers
        main.assetRegistry().forceUpdates();
        settleTrades();

        // Do not trade when DISABLED or IFFY
        require(main.basketHandler().status() == CollateralStatus.SOUND, "basket defaulted");

        IERC20[] memory erc20s = main.assetRegistry().erc20s();
        for (uint256 i = 0; i < erc20s.length; i++) {
            manageERC20(erc20s[i]);
        }
    }

    /// - If we have any of `tokenToBuy` (RSR or RToken), distribute it.
    /// - If we have any of any other asset, start an trade to sell it for `assetToBuy`
    function manageERC20(IERC20 erc20) internal {
        IAssetRegistry reg = main.assetRegistry();

        uint256 bal = erc20.balanceOf(address(this));
        if (bal == 0) return;

        if (erc20 == tokenToBuy) {
            IERC20Upgradeable(address(erc20)).safeIncreaseAllowance(
                address(main.distributor()),
                bal
            );
            main.distributor().distribute(erc20, address(this), bal);
            return;
        }

        // Don't open a second trade if there's already one running.
<<<<<<< HEAD
        uint256 tradesLength = trades.length;
        for (uint256 i = tradesStart; i < tradesLength; ++i) {
=======
        // TODO gas optimize
        for (uint256 i = tradesStart; i < trades.length; i++) {
>>>>>>> a65dd207
            if (trades[i].sell() == erc20) return;
        }

        // If not dust, trade the non-target asset for the target asset
        (bool launch, TradeRequest memory trade) = TradingLibP1.prepareTradeSell(
            reg.toAsset(erc20),
            reg.toAsset(tokenToBuy),
            reg.toAsset(erc20).bal(address(this))
        );

        if (launch) tryTrade(trade);
    }
}<|MERGE_RESOLUTION|>--- conflicted
+++ resolved
@@ -62,13 +62,8 @@
         }
 
         // Don't open a second trade if there's already one running.
-<<<<<<< HEAD
         uint256 tradesLength = trades.length;
         for (uint256 i = tradesStart; i < tradesLength; ++i) {
-=======
-        // TODO gas optimize
-        for (uint256 i = tradesStart; i < trades.length; i++) {
->>>>>>> a65dd207
             if (trades[i].sell() == erc20) return;
         }
 
