// SPDX-License-Identifier: BlueOak-1.0.0
pragma solidity 0.8.9;

// solhint-disable-next-line max-line-length
import "@openzeppelin/contracts-upgradeable/token/ERC20/extensions/draft-ERC20PermitUpgradeable.sol";
import "@openzeppelin/contracts-upgradeable/token/ERC20/extensions/ERC20VotesUpgradeable.sol";
import "@openzeppelin/contracts-upgradeable/token/ERC20/utils/SafeERC20Upgradeable.sol";
import "@openzeppelin/contracts/token/ERC20/IERC20.sol";
import "@openzeppelin/contracts/utils/Counters.sol";

import "contracts/interfaces/IStRSR.sol";
import "contracts/interfaces/IMain.sol";
import "contracts/libraries/Fixed.sol";
import "contracts/p1/mixins/Component.sol";

/*
 * @title StRSRP1
 * @notice StRSR is an ERC20 token contract that allows people to stake their RSR as insurance
 *   behind an RToken. As compensation stakers receive a share of revenues in the form of RSR.
 *   Balances are generally non-rebasing. As rewards are paid out StRSR becomes redeemable for
 *   increasing quantities of RSR.
 *
 * The one time that StRSR will rebase is if the entirety of insurance RSR is seized. If this
 *   happens, users balances are zereod out and StRSR is re-issued at a 1:1 exchange rate with RSR
 *
 * There's an important asymmetry in StRSR: when RSR is added it must be split only
 *   across non-withdrawing stakes, while when RSR is seized it is seized uniformly from both
 *   stakes that are in the process of being withdrawn and those that are not.
 */
// solhint-disable max-states-count
abstract contract StRSRP1 is Initializable, ComponentP1, IStRSR, EIP712Upgradeable {
    using CountersUpgradeable for CountersUpgradeable.Counter;
    using SafeERC20Upgradeable for IERC20Upgradeable;

    uint48 public constant MAX_UNSTAKING_DELAY = 31536000; // {s} 1 year
    uint48 public constant MAX_REWARD_PERIOD = 31536000; // {s} 1 year
    uint192 public constant MAX_REWARD_RATIO = 1e18;

    // === ERC20 ===
    string public name; // mutable
    string public symbol; // mutable
    // solhint-disable const-name-snakecase
    uint8 public constant decimals = 18;

    /// === Financial State: Stakes (balances) ===

    // Era. If stake balances are wiped out due to RSR seizure, increment the era to zero balances.
    uint256 internal era;

    // Typically: "balances". These are the tokenized staking positions!
    // era => ({account} => {qStRSR})
    mapping(uint256 => mapping(address => uint256)) private stakes; // Stakes per account {qStRSR}
    uint256 internal totalStakes; // Total of all stakes {qStRSR}
    uint256 internal stakeRSR; // Amount of RSR backing all stakes {qRSR}
    uint192 public stakeRate; // The exchange rate between stakes and RSR. D18{qStRSR/qRSR}

    uint192 private constant MAX_STAKE_RATE = 1e27; // 1e9 D18{qStRSR/qRSR}

    // era => (owner => (spender => {qStRSR}))
    mapping(uint256 => mapping(address => mapping(address => uint256))) private _allowances;

    // === Financial State: Drafts ===
    // Era. If drafts get wiped out due to RSR seizure, increment the era to zero draft values.
    uint256 internal draftEra;
    // Drafts: share of the withdrawing tokens. Not transferrable and not revenue-earning.
    struct CumulativeDraft {
        // Avoid re-using uint192 in order to avoid confusion with our type system; 176 is enough
        uint176 drafts; // Total amount of drafts that will become available // {qDraft}
        uint64 availableAt; // When the last of the drafts will become available
    }
    // draftEra => ({account} => {drafts})
    mapping(uint256 => mapping(address => CumulativeDraft[])) public draftQueues; // {drafts}
    mapping(uint256 => mapping(address => uint256)) public firstRemainingDraft; // draft index
    uint256 internal totalDrafts; // Total of all drafts {qDrafts}
    uint256 internal draftRSR; // Amount of RSR backing all drafts {qRSR}
    uint192 public draftRate; // The exchange rate between drafts and RSR. D18{qDrafts/qRSR}

    uint192 private constant MAX_DRAFT_RATE = 1e27; // 1e9 D18{qDrafts/qRSR}

    // ==== Analysis Definitions for Financial State ====
    // Let `bal` be the map stakes[era]; so, bal[acct] == balanceOf(acct)

    // Entirely different concepts for the Drafts:
    // `draft[acct]` is a "draft record". If, say, r = draft[acct], then:
    //   Let `r.queue` be the map draftQueues[era][acct]
    //   Let `r.left` be the value firstRemainingDraft[era][acct] // ( minus 1? )
    //   Let `r.right` be the value draftsQueues[era][acct].length
    //   We further define r.queue[-1].drafts to be 0.
    //
    // So, for any keyval pair (acct, r) in draft:
    // r.left <= r.right
    // for all i and j with r.left <= i < j < r.right:
    //   r.queue[i].drafts < r.queue[j].drafts, and
    //   r.queue[i].availableAt <= r.queue[j].availableAt
    //
    // Define draftSum, the total amount of drafts eventually due to the account holder of record r:
    // Let draftSum(r:draftRecord) =
    //   r.queue[r.right-1].drafts - r.queue[r.left-1].drafts

    // ==== Invariants ====
    // [total-stakes]: totalStakes == sum(bal[acct] for acct in bal)
    // [max-stake-rate]: 0 < stakeRate <= MAX_STAKE_RATE
    // [stake-rate]: if totalStakes == 0, then stakeRSR == 0 and stakeRate == FIX_ONE
    //               else, stakeRSR * stakeRate >= totalStakes * 1e18
    //               (ie, stakeRSR covers totalStakes at stakeRate)
    //
    // [total-drafts]: totalDrafts == sum(draftSum(draft[acct]) for acct in draft)
    // [max-draft-rate]: 0 < draftRate <= MAX_DRAFT_RATE
    // [draft-rate]: if totalDrafts == 0, then draftRSR == 0 and draftRate == FIX_ONE
    //               else, draftRSR * draftRate >= totalDrafts * 1e18
    //               (ie, draftRSR covers totalDrafts at draftRate)
    //
    // === ERC20Permit ===
    mapping(address => CountersUpgradeable.Counter) private _nonces;

    // solhint-disable-next-line var-name-mixedcase
    bytes32 private constant _PERMIT_TYPEHASH =
        keccak256(
            "Permit(address owner,address spender,uint256 value,uint256 nonce,uint256 deadline)"
        );

    // ==== Gov Params ====
    // Promise: Each gov param is set _only_ by the appropriate "set" function.
    // Invariant: rewardPeriod * 2 <= unstakingDelay
    uint48 public unstakingDelay; // {s} The minimum length of time spent in the draft queue
    uint48 public rewardPeriod; // {s} The number of seconds between revenue payout events
    uint192 public rewardRatio; // {1} The fraction of the revenue balance to handout per period

    // === Rewards Cache ===
    // Promise: The two *payout* vars are modified only by init() and _payoutRewards()
    //   init() pretends that the "first" payout happens at initialization time
    //   _payoutRewards() updates them as described.
    // When init() or _payoutRewards() was last called:
    //     payoutLastPaid was the timestamp when the last paid-up block ended
    //     rsrRewardsAtLastPayout was the value of rsrRewards() at that time

<<<<<<< HEAD
    // {seconds} The last time rewards were paid out
=======
    // {qRSR} How much reward RSR was held the last time rewards were paid out
    uint256 internal rsrRewardsAtLastPayout;

    // {seconds} The last time when rewards were paid out
>>>>>>> bd13607b
    uint48 public payoutLastPaid;

    // {qRSR} How much reward RSR was held the last time rewards were paid out
    uint256 internal rsrRewardsAtLastPayout;

    // ======================

    // init() can only be called once (initializer)
    // ==== Financial State:
    // effects:
    //   draft' = {}, bal' = {}, all totals zero, all rates FIX_ONE.
    //   payoutLastPaid' = now
    //   rsrRewardsAtLastPayout' = current RSR balance ( == rsrRewards() given the above )
    function init(
        IMain main_,
        string calldata name_,
        string calldata symbol_,
        uint48 unstakingDelay_,
        uint48 rewardPeriod_,
        uint192 rewardRatio_
    ) external initializer {
        require(bytes(name_).length > 0, "name empty");
        require(bytes(symbol_).length > 0, "symbol empty");
        __Component_init(main_);
        __EIP712_init(name_, "1");
        name = name_;
        symbol = symbol_;
        payoutLastPaid = uint48(block.timestamp);
        rsrRewardsAtLastPayout = main_.rsr().balanceOf(address(this));
        setUnstakingDelay(unstakingDelay_);
        setRewardPeriod(rewardPeriod_);
        setRewardRatio(rewardRatio_);

        beginEra();
        beginDraftEra();
    }

    /// Assign reward payouts to the staker pool
    /// @custom:refresher
    function payoutRewards() external notPausedOrFrozen {
        _payoutRewards();
    }

    /// Stakes an RSR `amount` on the corresponding RToken to earn yield and insure the system
    /// @param rsrAmount {qRSR}
    /// @dev Staking continues while paused/frozen, without reward handouts
    /// @custom:interaction CEI
    // checks:
    //   0 < rsrAmount
    //
    // effects:
    //   stakeRSR' = stakeRSR + rsrAmount
    //   totalStakes' = stakeRSR' * stakeRate / 1e18   (as required by invariant)
    //   bal'[caller] = bal[caller] + (totalStakes' - totalStakes)
    //   stakeRate' = stakeRate     (this could go without saying, but it's important!)
    //
    // actions:
    //   rsr.transferFrom(account, this, rsrAmount)
    function stake(uint256 rsrAmount) external {
        require(rsrAmount > 0, "Cannot stake zero");

        if (!main.pausedOrFrozen()) _payoutRewards();

        // Compute stake amount
        // This is not an overflow risk according to our expected ranges:
        //   rsrAmount <= 1e29, totalStaked <= 1e38, 1e29 * 1e38 < 2^256.
        // stakeAmount: how many stRSR the user shall receive.
        // pick stakeAmount as big as we can such that (newTotalStakes <= newStakeRSR * stakeRate)
        uint256 newStakeRSR = stakeRSR + rsrAmount;
        // newTotalStakes: {qStRSR} = D18{qStRSR/qRSR} * {qRSR} / D18
        uint256 newTotalStakes = (stakeRate * newStakeRSR) / FIX_ONE;
        uint256 stakeAmount = newTotalStakes - totalStakes;

        // Update staked
        address account = _msgSender();
        stakeRSR += rsrAmount;
        _mint(account, stakeAmount);

        // Transfer RSR from account to this contract
        emit Staked(era, account, rsrAmount, stakeAmount);

        // == Interactions ==
        IERC20Upgradeable(address(main.rsr())).safeTransferFrom(account, address(this), rsrAmount);
    }

    /// Begins a delayed unstaking for `amount` StRSR
    /// @param stakeAmount {qStRSR}
    // checks:
    //   not paused or frozen
    //   0 < stakeAmount <= bal[caller]
    //
    // effects:
    //   totalStakes' = totalStakes - stakeAmount
    //   bal'[caller] = bal[caller] - stakeAmount
    //   stakeRSR' = ceil(totalStakes' * 1e18 / stakeRate)
    //   stakeRate' = stakeRate (no change)
    //
    //   draftRSR' + stakeRSR' = draftRSR + stakeRSR
    //   draftRate' = draftRate (no change)
    //   totalDrafts' = floor(draftRSR' + draftRate' / 1e18)
    //
    //   A draft for (totalDrafts' - totalDrafts) drafts
    //   is freshly appended to the caller's draft record.
    function unstake(uint256 stakeAmount) external notPausedOrFrozen {
        address account = _msgSender();
        require(stakeAmount > 0, "Cannot withdraw zero");
        require(stakes[era][account] >= stakeAmount, "Not enough balance");

        _payoutRewards();

        // ==== Compute changes to stakes and RSR accounting
        // rsrAmount: how many RSR to move from the stake pool to the draft pool
        // pick rsrAmount as big as we can such that (newTotalStakes <= newStakeRSR * stakeRate)
        _burn(account, stakeAmount);

        // newStakeRSR: {qRSR} = D18 * {qStRSR} / D18{qStRSR/qRSR}
        uint256 newStakeRSR = (FIX_ONE_256 * totalStakes + (stakeRate - 1)) / stakeRate;
        uint256 rsrAmount = stakeRSR - newStakeRSR;
        stakeRSR = newStakeRSR;

        // Create draft
        (uint256 index, uint64 availableAt) = pushDraft(account, rsrAmount);
        emit UnstakingStarted(index, era, account, rsrAmount, stakeAmount, availableAt);
    }

    /// Complete an account's unstaking; callable by anyone
    /// @custom:interaction RCEI
    // Let:
    //   r = draft[account]
    //   draftAmount = r.queue[endId - 1].drafts - r.queue[r.left-1].drafts
    //
    // checks:
    //   RToken is fully collateralized and the basket is sound.
    //   The system is not paused or frozen.
    //   endId <= r.right
    //   r.queue[endId - 1].availableAt <= now
    //
    // effects:
    //   r'.left = max(endId, r.left)
    //   draftSum'(account) = draftSum(account) + draftAmount)
    //   r'.right = r.right
    //   totalDrafts' = totalDrafts - draftAmount
    //   draftRSR' = ceil(totalDrafts' * 1e18 / draftRate)
    //
    // actions:
    //   rsr.transfer(account, rsrOut)
    function withdraw(address account, uint256 endId) external notPausedOrFrozen {
        // == Refresh ==
        main.assetRegistry().refresh();

        // == Checks + Effects ==
        IBasketHandler bh = main.basketHandler();
        require(bh.fullyCollateralized(), "RToken uncapitalized");
        require(bh.status() == CollateralStatus.SOUND, "basket defaulted");

        uint256 firstId = firstRemainingDraft[draftEra][account];
        CumulativeDraft[] storage queue = draftQueues[draftEra][account];
        if (endId == 0 || firstId >= endId) return;

        require(endId <= queue.length, "index out-of-bounds");
        require(queue[endId - 1].availableAt <= block.timestamp, "withdrawal unavailable");

        uint192 oldDrafts = firstId > 0 ? queue[firstId - 1].drafts : 0;
        uint192 draftAmount = queue[endId - 1].drafts - oldDrafts;

        // advance queue past withdrawal
        firstRemainingDraft[draftEra][account] = endId;

        // ==== Compute RSR amount
        uint256 newTotalDrafts = totalDrafts - draftAmount;
        // newDraftRSR: {qRSR} = {qDrafts} * D18 / D18{qDrafts/qRSR}
        uint256 newDraftRSR = (newTotalDrafts * FIX_ONE_256) / draftRate; // TODO: ceil-div
        uint256 rsrAmount = draftRSR - newDraftRSR;

        if (rsrAmount == 0) return;

        // ==== Transfer RSR from the draft pool
        totalDrafts = newTotalDrafts;
        draftRSR = newDraftRSR;

        emit UnstakingCompleted(firstId, endId, draftEra, account, rsrAmount);

        // == Interaction ==
        IERC20Upgradeable(address(main.rsr())).safeTransfer(account, rsrAmount);
    }

    /// @param rsrAmount {qRSR}
    /// Must seize at least `rsrAmount`, or revert
    /// @custom:protected
    // let:
    //   keepRatio = 1 - (rsrAmount / rsr.balanceOf(this))
    //
    // checks:
    //   0 < rsrAmount <= rsr.balanceOf(this)
    //   not paused or frozen
    //   caller is backingManager
    //
    // effects, in two phases. Phase 1: (from x to x')
    //   stakeRSR' = floor(stakeRSR * keepRatio)
    //   totalStakes' = totalStakes
    //   stakeRate' = ceil(totalStakes' * 1e18 / stakeRSR')
    //
    //   draftRSR' = floor(draftRSR * keepRatio)
    //   totalDrafts' = totalDrafts
    //   draftRate' = ceil(totalDrafts' * 1e18 / draftRSR')
    //
    //   let fromRewards = floor(rsrRewards() * (1 - keepRatio))
    //
    // effects phase 2: (from x' to x'')
    //   draftRSR'' = (draftRSR' <= MAX_DRAFT_RATE) ? draftRSR' : 0
    //   if draftRSR'' = 0, then totalDrafts'' = 0 and draftRate'' = FIX_ONE
    //   stakeRSR'' = (stakeRSR' <= MAX_STAKE_RATE) ? stakeRSR' : 0
    //   if stakeRSR'' = 0, then totalStakes'' = 0 and stakeRate'' = FIX_ONE
    //
    // actions:
    //   as (this), rsr.transfer(backingManager, seized)
    //   where seized = draftRSR - draftRSR'' + stakeRSR - stakeRSR'' + fromRewards
    //
    // other properties:
    //   seized >= rsrAmount, which should be a logical consequence of the above effects

    function seizeRSR(uint256 rsrAmount) external notPausedOrFrozen {
        require(_msgSender() == address(main.backingManager()), "not backing manager");
        require(rsrAmount > 0, "Amount cannot be zero");
        uint192 initRate = stakeRate;

        uint256 rsrBalance = main.rsr().balanceOf(address(this));
        require(rsrAmount <= rsrBalance, "Cannot seize more RSR than we hold");

        uint256 seizedRSR;
        uint256 rewards = rsrRewards();

        // Remove RSR from stakeRSR
        uint256 stakeRSRToTake = (stakeRSR * rsrAmount + (rsrBalance - 1)) / rsrBalance;
        stakeRSR -= stakeRSRToTake;
        seizedRSR = stakeRSRToTake;

        // update stakeRate, possibly beginning a new stake era
        if (stakeRSR > 0) {
            // Downcast is safe: totalStakes is 1e38 at most so expression maximum value is 1e56
            stakeRate = uint192((FIX_ONE_256 * totalStakes) / stakeRSR); // TODO: should be CEIL div
        }
        if (stakeRSR == 0 || stakeRate > MAX_STAKE_RATE) {
            seizedRSR += stakeRSR;
            beginEra();
        }

        // Remove RSR from draftRSR
        uint256 draftRSRToTake = (draftRSR * rsrAmount + (rsrBalance - 1)) / rsrBalance;
        draftRSR -= draftRSRToTake;
        seizedRSR += draftRSRToTake;

        // update draftRate, possibly beginning a new draft era
        if (draftRSR > 0) {
            // Downcast is safe: totalDrafts is 1e38 at most so expression maximum value is 1e56
            draftRate = uint192((FIX_ONE_256 * totalDrafts) / draftRSR); // TODO: should be CEIL div
        }

        if (draftRSR == 0 || draftRate > MAX_DRAFT_RATE) {
            seizedRSR += draftRSR;
            beginDraftEra();
        }

        // Remove RSR from yet-unpaid rewards (implicitly)
        seizedRSR += (rewards * rsrAmount + (rsrBalance - 1)) / rsrBalance;

        // Transfer RSR to caller
        emit ExchangeRateSet(initRate, stakeRate);
        IERC20Upgradeable(address(main.rsr())).safeTransfer(_msgSender(), seizedRSR);
    }

    /// @return {qStRSR/qRSR} The exchange rate between StRSR and RSR
    function exchangeRate() public view returns (uint192) {
        return stakeRate;
    }

    /// Return the maximum value of endId such that withdraw(endId) can immediately work
    // let r = draft[account]
    // returns:
    //   if r.left == r.right: r.right (i.e, withdraw 0 drafts)
    //   else: the least id such that r.left <= id <= r.right and r.queue[id].availableAt > now
    function endIdForWithdraw(address account) external view returns (uint256) {
        uint256 time = block.timestamp;
        CumulativeDraft[] storage queue = draftQueues[draftEra][account];

        // Bounds our search for the current cumulative draft
        (uint256 left, uint256 right) = (firstRemainingDraft[draftEra][account], queue.length);

        // If there are no drafts to be found, return 0 drafts
        if (left >= right) return right;
        if (queue[left].availableAt > time) return left;

        // Otherwise, there *are* drafts with left <= index < right and availableAt <= time.
        // Binary search:
        uint256 test;
        while (left < right - 1) {
            // Loop invariants, because without great care a binary search is usually wrong:
            // - queue[left].availableAt <= time
            // - either right == queue.length or queue[right].availableAt > time
            test = (left + right) / 2; // left < test < right because left < right - 1
            if (queue[test].availableAt <= time) left = test;
            else right = test;
        }
        return right;
    }

    /// Used by FacadeP1
    /// @return The length of the draft queue for an account in an era
    function draftQueueLen(uint256 era_, address account) external view returns (uint256) {
        return draftQueues[era_][account].length;
    }

    // ==== Internal Functions ====

    /// Assign reward payouts to the staker pool
    /// @dev do this by effecting stakeRSR and payoutLastPaid as appropriate, given the current
    /// value of rsrRewards()
    /// @dev perhaps astonishingly, this _isn't_ a refresher

    // let
    //   N = numPeriods; the number of whole rewardPeriods since the last payout
    //   payout = rsrRewards() * (1 - (1 - rewardRatio)^N)  (see [strsr-payout-formula])
    //
    // effects:
    //   stakeRSR' = stakeRSR + payout
    //   rsrRewards'() = rsrRewards() - payout   (implicit in the code, but true)
    //   stakeRate' = ceil(totalStakes' * 1e18 / stakeRSR')  (because [stake-rate])
    //     unless totalStakes == 0 or stakeRSR == 0, in which case stakeRate' = FIX_ONE
    //   totalStakes' = totalStakes
    //
    // [strsr-payout-formula]:
    //   The process we're modelling is:
    //     N = number of whole rewardPeriods since last _payoutRewards() call
    //     rewards_0 = rsrRewards()
    //     payout_{i+1} = rewards_i * payoutRatio
    //     rewards_{i+1} = rewards_i - payout_{i+1}
    //     payout = sum{payout_i for i in [1...N]}
    //   thus:
    //     rewards_N = rewards_0 - payout
    //     rewards_{i+1} = rewards_i - rewards_i * payoutRatio = rewards_i * (1-payoutRatio)
    //     rewards_N = rewards_0 * (1-payoutRatio) ^ N
    //     payout = rewards_N - rewards_0 = rewards_0 * (1 - (1-payoutRatio)^N)
    function _payoutRewards() internal {
        if (block.timestamp < payoutLastPaid + rewardPeriod) return;
        uint48 numPeriods = (uint48(block.timestamp) - payoutLastPaid) / rewardPeriod;

        uint192 initRate = stakeRate;

        // Paying out the ratio r, N times, equals paying out the ratio (1 - (1-r)^N) 1 time.
        // Apply payout to RSR backing
        // payoutRatio: D18 = FIX_ONE: D18 - FixLib.powu(): D18
        // Both uses of uint192(-) are fine, as it's equivalent to FixLib.sub().
        uint192 payoutRatio = FIX_ONE - FixLib.powu(FIX_ONE - rewardRatio, numPeriods);

        // payout: {qRSR} = D18{1} * {qRSR} / D18
        uint256 payout = (payoutRatio * rsrRewardsAtLastPayout) / FIX_ONE;
        stakeRSR += payout;
        payoutLastPaid += numPeriods * rewardPeriod;
        rsrRewardsAtLastPayout = rsrRewards();

        // stakeRate else case: D18{qStRSR/qRSR} = {qStRSR} * D18 / {qRSR}
        // downcast is safe: it's at most 1e38 * 1e18 = 1e56

        stakeRate = (stakeRSR == 0 || totalStakes == 0)
            ? FIX_ONE
            : uint192((totalStakes * FIX_ONE_256) / stakeRSR);

        emit RewardsPaid(payout);
        emit ExchangeRateSet(initRate, stakeRate);
    }

    /// @param rsrAmount {qRSR}
    /// @return index The index of the draft
    /// @return availableAt {s} The timestamp the cumulative draft vests
    // effects:
    //   draftRSR' = draftRSR + rsrAmount
    //   draftRate' = draftRate    (ie, unchanged)
    //   totalDrafts' = floor(draftRSR' * draftRate' / 1e18)
    //   r'.left = r.left
    //   r'.right = r.right + 1
    //   r'.queue is r.queue with a new entry appeneded for (totalDrafts' - totalDraft) drafts
    //   where r = draft[account] and r' = draft'[account]
    function pushDraft(address account, uint256 rsrAmount)
        internal
        returns (uint256 index, uint64 availableAt)
    {
        // draftAmount: how many drafts to create and assign to the user
        // pick draftAmount as big as we can such that (newTotalDrafts <= newDraftRSR * draftRate)
        draftRSR += rsrAmount;
        // newTotalDrafts: {qDrafts} = D18{qDrafts/qRSR} * {qRSR} / D18
        uint256 newTotalDrafts = (draftRate * draftRSR) / FIX_ONE;
        uint256 draftAmount = newTotalDrafts - totalDrafts;
        totalDrafts = newTotalDrafts;

        // Push drafts into account's draft queue
        CumulativeDraft[] storage queue = draftQueues[draftEra][account];
        index = queue.length;

        uint192 oldDrafts = index > 0 ? queue[index - 1].drafts : 0;
        uint64 lastAvailableAt = index > 0 ? queue[index - 1].availableAt : 0;
        availableAt = uint64(block.timestamp) + unstakingDelay;
        if (lastAvailableAt > availableAt) {
            availableAt = lastAvailableAt;
        }

        queue.push(CumulativeDraft(uint176(oldDrafts + draftAmount), availableAt));
    }

    /// Zero all stakes and withdrawals
    /// Overriden in StRSRVotes to handle rebases
    // effects:
    //   stakeRSR' = totalStakes' = 0
    //   stakeRate' = FIX_ONE
    function beginEra() internal virtual {
        stakeRSR = 0;
        totalStakes = 0;
        stakeRate = FIX_ONE;
        era++;

        emit AllBalancesReset(era);
    }

    // effects:
    //  draftRSR' = totalDrafts' = 0
    //  draftRate' = FIX_ONE
    function beginDraftEra() internal virtual {
        draftRSR = 0;
        totalDrafts = 0;
        draftRate = FIX_ONE;
        draftEra++;

        emit AllUnstakingReset(draftEra);
    }

    /// @return {qRSR} The balance of RSR that this contract owns dedicated to future RSR rewards.
    function rsrRewards() internal view returns (uint256) {
        return main.rsr().balanceOf(address(this)) - stakeRSR - draftRSR;
    }

    // ==== ERC20 ====
    // This section extracted from ERC20; adjusted to work with stakes/eras
    // name(), symbol(), and decimals() are all auto-generated

    function totalSupply() public view returns (uint256) {
        return totalStakes;
    }

    function balanceOf(address account) public view returns (uint256) {
        return stakes[era][account];
    }

    function allowance(address owner, address spender)
        public
        view
        virtual
        override
        returns (uint256)
    {
        return _allowances[era][owner][spender];
    }

    function transfer(address to, uint256 amount) public returns (bool) {
        address owner = _msgSender();
        _transfer(owner, to, amount);
        return true;
    }

    /**
     * NOTE: If `amount` is the maximum `uint256`, the allowance is not updated on
     * `transferFrom`. This is semantically equivalent to an infinite approval.
     */
    function approve(address spender, uint256 amount) public returns (bool) {
        _approve(_msgSender(), spender, amount);
        return true;
    }

    /**
     * NOTE: Does not update the allowance if the current allowance
     * is the maximum `uint256`.
     */
    function transferFrom(
        address from,
        address to,
        uint256 amount
    ) public returns (bool) {
        _spendAllowance(from, _msgSender(), amount);
        _transfer(from, to, amount);
        return true;
    }

    function increaseAllowance(address spender, uint256 addedValue) public returns (bool) {
        address owner = _msgSender();
        _approve(owner, spender, _allowances[era][owner][spender] + addedValue);
        return true;
    }

    function decreaseAllowance(address spender, uint256 subtractedValue) public returns (bool) {
        address owner = _msgSender();
        uint256 currentAllowance = _allowances[era][owner][spender];
        require(currentAllowance >= subtractedValue, "ERC20: decreased allowance below zero");
        unchecked {
            _approve(owner, spender, currentAllowance - subtractedValue);
        }

        return true;
    }

    // checks: from != 0, to != 0,
    // effects: bal[from] -= amount; bal[to] += amount;
    function _transfer(
        address from,
        address to,
        uint256 amount
    ) internal {
        require(from != address(0), "ERC20: transfer from the zero address");
        require(to != address(0), "ERC20: transfer to the zero address");

        mapping(address => uint256) storage eraStakes = stakes[era];
        uint256 fromBalance = eraStakes[from];
        require(fromBalance >= amount, "ERC20: transfer amount exceeds balance");
        unchecked {
            eraStakes[from] = fromBalance - amount;
        }
        eraStakes[to] += amount;

        emit Transfer(from, to, amount);

        _afterTokenTransfer(from, to, amount);
    }

    // checks: account != 0; totalStakes' < 2^224 - 1  (for StRSRVotes)
    // effects: bal[account] += amount; totalStakes += amount
    // this must only be called from a function that will fixup stakeRSR/Rate
    function _mint(address account, uint256 amount) internal virtual {
        require(account != address(0), "ERC20: mint to the zero address");
        assert(totalStakes + amount < type(uint224).max);

        stakes[era][account] += amount;
        totalStakes += amount;

        emit Transfer(address(0), account, amount);
        _afterTokenTransfer(address(0), account, amount);
    }

    // checks: account != 0; bal[account] >= amount
    // effects: bal[account] -= amount; totalStakes -= amount;
    // this must only be called from a function that will fixup stakeRSR/Rate
    function _burn(address account, uint256 amount) internal virtual {
        require(account != address(0), "ERC20: burn from the zero address");

        mapping(address => uint256) storage eraStakes = stakes[era];
        uint256 accountBalance = eraStakes[account];
        require(accountBalance >= amount, "ERC20: burn amount exceeds balance");
        unchecked {
            eraStakes[account] = accountBalance - amount;
        }
        totalStakes -= amount;

        emit Transfer(account, address(0), amount);
        _afterTokenTransfer(account, address(0), amount);
    }

    function _approve(
        address owner,
        address spender,
        uint256 amount
    ) internal {
        require(owner != address(0), "ERC20: approve from the zero address");
        require(spender != address(0), "ERC20: approve to the zero address");

        _allowances[era][owner][spender] = amount;
        emit Approval(owner, spender, amount);
    }

    function _spendAllowance(
        address owner,
        address spender,
        uint256 amount
    ) internal {
        uint256 currentAllowance = _allowances[era][owner][spender];
        if (currentAllowance != type(uint256).max) {
            require(currentAllowance >= amount, "ERC20: insufficient allowance");
            unchecked {
                _approve(owner, spender, currentAllowance - amount);
            }
        }
    }

    /// Used by StRSRVotes to track voting
    // solhint-disable no-empty-blocks
    function _afterTokenTransfer(
        address from,
        address to,
        uint256 amount
    ) internal virtual {}

    // === ERC20Permit ===
    // This section extracted from OZ:ERC20PermitUpgradeable

    function permit(
        address owner,
        address spender,
        uint256 value,
        uint256 deadline,
        uint8 v,
        bytes32 r,
        bytes32 s
    ) public {
        require(block.timestamp <= deadline, "ERC20Permit: expired deadline");

        bytes32 structHash = keccak256(
            abi.encode(_PERMIT_TYPEHASH, owner, spender, value, _useNonce(owner), deadline)
        );

        bytes32 hash = _hashTypedDataV4(structHash);

        address signer = ECDSAUpgradeable.recover(hash, v, r, s);
        require(signer == owner, "ERC20Permit: invalid signature");

        _approve(owner, spender, value);
    }

    function nonces(address owner) public view returns (uint256) {
        return _nonces[owner].current();
    }

    // solhint-disable-next-line func-name-mixedcase
    function DOMAIN_SEPARATOR() external view returns (bytes32) {
        return _domainSeparatorV4();
    }

    function _useNonce(address owner) internal returns (uint256 current) {
        CountersUpgradeable.Counter storage nonce = _nonces[owner];
        current = nonce.current();
        nonce.increment();
    }

    // ==== Gov Param Setters ====

    function setName(string calldata name_) external governance {
        name = name_;
    }

    function setSymbol(string calldata symbol_) external governance {
        symbol = symbol_;
    }

    /// @custom:governance
    function setUnstakingDelay(uint48 val) public governance {
        require(val > 0 && val <= MAX_UNSTAKING_DELAY, "invalid unstakingDelay");
        emit UnstakingDelaySet(unstakingDelay, val);
        unstakingDelay = val;
        require(rewardPeriod * 2 <= unstakingDelay, "unstakingDelay/rewardPeriod incompatible");
    }

    /// @custom:governance
    function setRewardPeriod(uint48 val) public governance {
        require(val > 0 && val <= MAX_REWARD_PERIOD, "invalid rewardPeriod");
        emit RewardPeriodSet(rewardPeriod, val);
        rewardPeriod = val;
        require(rewardPeriod * 2 <= unstakingDelay, "unstakingDelay/rewardPeriod incompatible");
    }

    /// @custom:governance
    function setRewardRatio(uint192 val) public governance {
        require(val <= MAX_REWARD_RATIO, "invalid rewardRatio");
        emit RewardRatioSet(rewardRatio, val);
        rewardRatio = val;
    }

    /**
     * @dev This empty reserved space is put in place to allow future versions to add new
     * variables without shifting down storage in the inheritance chain.
     * See https://docs.openzeppelin.com/contracts/4.x/upgradeable#storage_gaps
     */
    uint256[31] private __gap;
}<|MERGE_RESOLUTION|>--- conflicted
+++ resolved
@@ -134,14 +134,7 @@
     //     payoutLastPaid was the timestamp when the last paid-up block ended
     //     rsrRewardsAtLastPayout was the value of rsrRewards() at that time
 
-<<<<<<< HEAD
-    // {seconds} The last time rewards were paid out
-=======
-    // {qRSR} How much reward RSR was held the last time rewards were paid out
-    uint256 internal rsrRewardsAtLastPayout;
-
     // {seconds} The last time when rewards were paid out
->>>>>>> bd13607b
     uint48 public payoutLastPaid;
 
     // {qRSR} How much reward RSR was held the last time rewards were paid out
