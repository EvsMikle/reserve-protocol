// SPDX-License-Identifier: BlueOak-1.0.0
pragma solidity 0.8.9;

import "@openzeppelin/contracts/utils/cryptography/draft-EIP712.sol";
import "@openzeppelin/contracts/utils/cryptography/ECDSA.sol";
import "@openzeppelin/contracts/utils/Counters.sol";
import "@openzeppelin/contracts/utils/structs/EnumerableSet.sol";
import "@openzeppelin/contracts/token/ERC20/IERC20.sol";
import "@openzeppelin/contracts/token/ERC20/utils/SafeERC20.sol";
import "@openzeppelin/contracts/access/Ownable.sol";
import "contracts/interfaces/IAsset.sol";
import "contracts/interfaces/IStRSR.sol";
import "contracts/interfaces/IMain.sol";
import "contracts/libraries/Fixed.sol";
import "contracts/p0/Component.sol";

/*
 * @title StRSR
 * @notice The StRSR is where people can stake their RSR in order to provide insurance and
 * benefit from the supply expansion of an RToken.
 *
 * There's an important assymetry in the StRSR. When RSR is added, it must be split only
 * across non-withdrawing stakes, while when RSR is seized, it must be seized from both
 * stakes that are in the process of being withdrawn and those that are not.
 */
// solhint-disable max-states-count
contract StRSR is IStRSR, Component, EIP712 {
    using SafeERC20 for IERC20;
    using EnumerableSet for EnumerableSet.AddressSet;
    using FixLib for Fix;

    // ==== ERC20Permit ====

    using Counters for Counters.Counter;

    mapping(address => Counters.Counter) private _nonces;

    // solhint-disable-next-line var-name-mixedcase
    bytes32 private immutable _PERMIT_TYPEHASH =
        keccak256(
            "Permit(address owner,address spender,uint256 value,uint256 nonce,uint256 deadline)"
        );

    // ====

    // Staking Token Name and Symbol
    string private _name;
    string private _symbol;

    // Era. If ever there's a total RSR wipeout, increment the era to zero old balances in one step.
    uint256 internal era = 0;

    // Stakes: usual staking position. These are the token stakes!
    mapping(uint256 => mapping(address => uint256)) private stakes; // Stakes per account {qStRSR}
    uint256 internal totalStakes; // Total of all stakes {qStakes}
    uint256 internal stakeRSR; // Amount of RSR backing all stakes {qRSR}

    // Drafts: share of the withdrawing tokens. Not transferrable.
    // Draft queues by account. Handle only through pushDrafts() and withdraw(). Indexed by era.
    mapping(uint256 => mapping(address => CumulativeDraft[])) public draftQueues;
    mapping(uint256 => mapping(address => uint256)) public firstRemainingDraft;
    uint256 internal totalDrafts; // Total of all drafts {qDrafts}
    uint256 internal draftRSR; // Amount of RSR backing all drafts {qRSR}

    // ERC20 allowances of stakes
    mapping(address => mapping(address => uint256)) private allowances;

    // {seconds} The last time stRSR paid out rewards to stakers
    uint256 internal payoutLastPaid;

    // Delayed drafts
    struct CumulativeDraft {
        uint256 drafts; // Total amount of drafts that will become available
        uint256 startedAt; // When the last of those drafts started
    }

    // ==== Gov Params ====
    uint256 public unstakingDelay;
    uint256 public rewardPeriod;
    Fix public rewardRatio;

    constructor(string memory name_, string memory symbol_) EIP712(name_, "1") Component() {
        _name = name_;
        _symbol = symbol_;
    }

    function init(ConstructorArgs calldata args) internal override {
        payoutLastPaid = block.timestamp;
        unstakingDelay = args.params.unstakingDelay;
        rewardPeriod = args.params.rewardPeriod;
        rewardRatio = args.params.rewardRatio;
        require(rewardPeriod * 2 <= unstakingDelay, "unstakingDelay/rewardPeriod incompatible");
    }

    /// Stakes an RSR `amount` on the corresponding RToken to earn yield and insure the system
    /// User Action
    /// @param rsrAmount {qRSR}
    function stake(uint256 rsrAmount) external notPaused {
        address account = _msgSender();
        require(rsrAmount > 0, "Cannot stake zero");

        // Process pending withdrawals
        payoutRewards();
        _stake(account, rsrAmount);
    }

    /// Begins a delayed unstaking for `amount` stRSR
    /// User Action
    /// @param stakeAmount {qRSR}
    function unstake(uint256 stakeAmount) external notPaused {
        address account = _msgSender();
        IBasketHandler bh = main.basketHandler();

        require(stakeAmount > 0, "Cannot withdraw zero");
        require(stakes[era][account] >= stakeAmount, "Not enough balance");

        require(bh.fullyCapitalized(), "RToken uncapitalized");
        require(bh.worstCollateralStatus() == CollateralStatus.SOUND, "basket defaulted");

        // Process pending withdrawals
        payoutRewards();
        _unstake(account, stakeAmount);
    }

    /// Complete delayed unstking, up to but not including `endId`
    /// User Action.
    function withdraw(uint256 endId) external notPaused {
        address account = _msgSender();
        IBasketHandler bh = main.basketHandler();
        require(bh.fullyCapitalized(), "RToken uncapitalized");
        require(bh.worstCollateralStatus() == CollateralStatus.SOUND, "basket defaulted");

        CumulativeDraft[] storage queue = draftQueues[era][account];
        require(endId <= queue.length, "index out-of-bounds");

        uint256 time = block.timestamp - main.settings().stRSRWithdrawalDelay();
        require(queue[endId - 1].startedAt <= time, "withdrawal unavailable");
        _withdraw(account, endId);
    }

    /// @param rsrAmount {qRSR}
    /// @return seizedRSR {qRSR} The actual rsrAmount seized.
    /// seizedRSR might be dust-larger than rsrAmount due to rounding.
    /// seizedRSR might be smaller than rsrAmount if we're out of RSR.
    function seizeRSR(uint256 rsrAmount) external override returns (uint256 seizedRSR) {
        require(_msgSender() == address(main), "not main");
        require(rsrAmount > 0, "Amount cannot be zero");

        uint256 rsrBalance = main.rsr().balanceOf(address(this));

        if (rsrBalance == 0) return 0;
        if (rsrBalance <= rsrAmount) {
            // Total RSR stake wipeout.
            seizedRSR = rsrBalance;

            // Zero all stakes and withdrawals
            stakeRSR = 0;
            draftRSR = 0;
            era++;

            emit AllBalancesReset();
        } else {
            // Remove RSR evenly from stakeRSR, draftRSR, and the reward pool
            uint256 stakeRSRToTake = (stakeRSR * rsrAmount + (rsrBalance - 1)) / rsrBalance;
            stakeRSR -= stakeRSRToTake;
            seizedRSR = stakeRSRToTake;

            uint256 draftRSRToTake = (draftRSR * rsrAmount + (rsrBalance - 1)) / rsrBalance;
            draftRSR -= draftRSRToTake;
            seizedRSR += draftRSRToTake;

            // Removing from unpaid rewards is implicit
            uint256 rewardsToTake = (rsrRewards() * rsrAmount + (rsrBalance - 1)) / rsrBalance;
            seizedRSR += rewardsToTake;

            assert(rsrAmount <= seizedRSR);
        }

        // Transfer RSR to caller
        main.rsr().safeTransfer(_msgSender(), seizedRSR);
        emit RSRSeized(_msgSender(), seizedRSR);
    }

    /// Assign reward payouts to the staker pool
    /// @dev do this by effecting stakeRSR and payoutLastPaid as appropriate, given the current
    /// value of rsrRewards()
    function payoutRewards() public {
        if (block.timestamp < payoutLastPaid + rewardPeriod) return;

        uint256 numPeriods = (block.timestamp - payoutLastPaid) / rewardPeriod;

        // Paying out the ratio r, N times, equals paying out the ratio (1 - (1-r)^N) 1 time.
        Fix payoutRatio = FIX_ONE.minus(FIX_ONE.minus(rewardRatio).powu(numPeriods));
        uint256 payout = payoutRatio.mulu(rsrRewards()).floor();

        // Apply payout to RSR backing
        stakeRSR += payout;
        payoutLastPaid += numPeriods * rewardPeriod;

        emit RSRRewarded(payout, numPeriods);
    }

    function setMain(IMain main_) external virtual override onlyOwner {
        emit MainSet(main, main_);
        main = main_;
    }

    /// Return the maximum valid value of endId such that withdraw(endId) should immediately work
    /// This search may be slightly expensive.
    /// TODO: experiment! For what values of queue.length - firstId is this actually cheaper
    ///     than linear search?
    function endIdForWithdraw(address account) external view returns (uint256) {
        uint256 time = block.timestamp - main.settings().stRSRWithdrawalDelay();
        CumulativeDraft[] storage queue = draftQueues[era][account];

        // Bounds our search for the current cumulative draft
        (uint256 left, uint256 right) = (firstRemainingDraft[era][account], queue.length);

        // If there are no drafts to be found, return 0 drafts
        if (left >= right) return right;
        if (queue[left].startedAt > time) return left;

        // Otherwise, there *are* drafts with left <= index < right and startedAt <= time.
        // Binary search, keeping true that (queue[left].startedAt <= time) and
        //   (right == queue.length or queue[right].startedAt > time)
        while (left < right - 1) {
            uint256 test = (left + right) / 2;
            if (queue[test].startedAt <= time) left = test;
            else right = test;
        }
        return right;
    }

    // ==== ERC20 Interface ====
    function name() public view returns (string memory) {
        return _name;
    }

    function symbol() public view returns (string memory) {
        return _symbol;
    }

    function decimals() public pure returns (uint8) {
        return 18;
    }

    function totalSupply() external view override returns (uint256) {
        return totalStakes;
    }

    function balanceOf(address account) external view override returns (uint256) {
        return stakes[era][account];
    }

    function transfer(address recipient, uint256 amount) external override returns (bool) {
        _transfer(_msgSender(), recipient, amount);
        return true;
    }

    function _transfer(
        address sender,
        address recipient,
        uint256 amount
    ) private {
        require(sender != address(0), "ERC20: transfer from the zero address");
        require(recipient != address(0), "ERC20: transfer to the zero address");
        require(stakes[era][sender] >= amount, "ERC20: transfer amount exceeds balance");
        stakes[era][sender] -= amount;
        stakes[era][recipient] += amount;
    }

    function allowance(address owner_, address spender) public view override returns (uint256) {
        return allowances[owner_][spender];
    }

    function approve(address spender, uint256 amount) public override returns (bool) {
        _approve(_msgSender(), spender, amount);
        return true;
    }

    function transferFrom(
        address sender,
        address recipient,
        uint256 amount
    ) public override returns (bool) {
        _transfer(sender, recipient, amount);

        uint256 currentAllowance = allowances[sender][_msgSender()];
        require(currentAllowance >= amount, "ERC20: transfer amount exceeds allowance");
        _approve(sender, _msgSender(), currentAllowance - amount);
        return true;
    }

    function _approve(
        address owner_,
        address spender,
        uint256 amount
    ) private {
        require(owner_ != address(0), "ERC20: approve from the zero address");
        require(spender != address(0), "ERC20: approve to the zero address");

        allowances[owner_][spender] = amount;

        emit Approval(owner_, spender, amount);
    }

    // ==== end ERC20 Interface ====

    // ==== Internal Functions ====
    /// @return {qRSR} The balance of RSR that this contract owns dedicated to future RSR rewards.
    function rsrRewards() internal view returns (uint256) {
        return main.rsr().balanceOf(address(this)) - stakeRSR - draftRSR;
    }

    /* On staking R RSR, you get R * (totalStakes/stakeRSR) stakes
       On unstaking S stakes, you get S * (stakeRSR/totalStakes) * (totalDrafts/draftRSR) drafts
       On withdrawing D drafts, you get D * (draftRSR/totalDrafts) RSR

       Each conversion rate is taken to be 1 if its denominator is 0 -- this is fine, because that's
       setting the rate in the first place.
     */

    /// Execute the staking of `rsrAmount` RSR for `account`
    function _stake(address account, uint256 rsrAmount) internal {
        // Transfer RSR from account to this contract
        main.rsr().safeTransferFrom(account, address(this), rsrAmount);

        // Compute stake amount
        uint256 stakeAmount = (stakeRSR == 0) ? rsrAmount : (rsrAmount * totalStakes) / stakeRSR;

        // Add to stakeAmount to stakes
        stakes[era][account] += stakeAmount;
        totalStakes += stakeAmount;
        stakeRSR += rsrAmount;

        emit Staked(account, rsrAmount, stakeAmount);
    }

    /// Execute the move of `stakeAmount` from stake to draft, for `account`
    function _unstake(address account, uint256 stakeAmount) internal {
        // Compute draft and RSR amounts
        uint256 rsrAmount = (stakeAmount * stakeRSR) / totalStakes;
        uint256 draftAmount = (draftRSR == 0) ? rsrAmount : (rsrAmount * totalDrafts) / draftRSR;

        // Reduce stake balance
        stakes[era][account] -= stakeAmount;
        totalStakes -= stakeAmount;
        stakeRSR -= rsrAmount;

        // Increase draft balance
        totalDrafts += draftAmount;
        draftRSR += rsrAmount;

        // Push drafts into account's draft queue
        pushDrafts(account, draftAmount);

        emit UnstakingStarted(
            draftQueues[era][account].length - 1,
            account,
            rsrAmount,
            stakeAmount
        );
    }

    /// Execute the completion of all drafts,
    /// from firstRemainingDraft[era][account] up to (but not including!) endId
    function _withdraw(address account, uint256 endId) internal {
        uint256 firstId = firstRemainingDraft[era][account];
        if (firstId >= endId) return;

        CumulativeDraft[] storage queue = draftQueues[era][account];
        uint256 oldDrafts = firstId > 0 ? queue[firstId - 1].drafts : 0;
        uint256 draftAmount = queue[endId - 1].drafts - oldDrafts;

        // advance queue past withdrawal
        firstRemainingDraft[era][account] = endId;

        // Compute RSR amount and transfer it from the draft pool
        uint256 rsrAmount = (draftAmount * draftRSR) / totalDrafts;
        if (rsrAmount == 0) return;

        totalDrafts -= draftAmount;
        draftRSR -= rsrAmount;
        main.rsr().safeTransfer(account, rsrAmount);

        emit UnstakingCompleted(firstId, endId, account, rsrAmount);
    }

    /// Add a cumulative draft to account's draft queue (at the current time).
    function pushDrafts(address account, uint256 draftAmount) internal {
        CumulativeDraft[] storage queue = draftQueues[era][account];

        uint256 oldDrafts = queue.length > 0 ? queue[queue.length - 1].drafts : 0;

        queue.push(CumulativeDraft(oldDrafts + draftAmount, block.timestamp));
    }

<<<<<<< HEAD
=======
    /// Remove and return all current drafts from account's draft queue.
    /// @return draftsFound The amount of current drafts found and removed from the queue
    /// @return firstId The ID of the first draft removed, if any
    /// @return lastId The ID of the last draft removed, if any
    function popDrafts(address account)
        internal
        returns (
            uint256 draftsFound,
            uint256 firstId,
            uint256 lastId
        )
    {
        uint256 time = block.timestamp - unstakingDelay;
        CumulativeDraft[] storage queue = draftQueues[era][account];

        // Binary search for the current cumulative draft
        firstId = firstRemainingDraft[era][account];

        (uint256 left, uint256 right) = (firstId, queue.length);
        // If there are no drafts to be found, return 0 drafts
        if (left >= right || queue[left].startedAt > time) return (0, 0, 0);
        // Otherwise, there *are* drafts with left <= index < right and startedAt <= time.
        // Binary search, keeping true that (queue[left].startedAt <= time) and
        //   (right == queue.length or queue[right].startedAt > time)
        while (left < right - 1) {
            uint256 test = (left + right) / 2;
            if (queue[test].startedAt <= time) left = test;
            else right = test;
        }
        lastId = left;
        // NOTE: If we expect gas refunds for zeroing values, then here's where we'd do it!
        // (but we don't, and the deletion is expensive, so instead we'll be messy forever)
        uint256 oldDrafts = firstId > 0 ? queue[firstId - 1].drafts : 0;
        draftsFound = queue[left].drafts - oldDrafts;
        firstRemainingDraft[era][account] = left + 1;
    }

>>>>>>> 03e7225c
    // ==== end Internal Functions ====

    // === ERC20Permit ====

    // From OZ 4.4 release at commit 6bd6b76

    function permit(
        address owner_,
        address spender,
        uint256 value,
        uint256 deadline,
        uint8 v,
        bytes32 r,
        bytes32 s
    ) public virtual override {
        require(block.timestamp <= deadline, "ERC20Permit: expired deadline");

        bytes32 structHash = keccak256(
            abi.encode(_PERMIT_TYPEHASH, owner_, spender, value, _useNonce(owner_), deadline)
        );

        bytes32 hash = _hashTypedDataV4(structHash);

        address signer = ECDSA.recover(hash, v, r, s);
        require(signer == owner_, "ERC20Permit: invalid signature");

        _approve(owner_, spender, value);
    }

    function nonces(address owner_) public view virtual override returns (uint256) {
        return _nonces[owner_].current();
    }

    // solhint-disable-next-line func-name-mixedcase
    function DOMAIN_SEPARATOR() external view override returns (bytes32) {
        return _domainSeparatorV4();
    }

    function _useNonce(address owner_) internal virtual returns (uint256 current) {
        Counters.Counter storage nonce = _nonces[owner_];
        current = nonce.current();
        nonce.increment();
    }

    // ==== End ERC20Permit ====

    // ==== Gov Param Setters ====

    function setUnstakingDelay(uint256 val) external onlyOwner {
        emit UnstakingDelaySet(unstakingDelay, val);
        unstakingDelay = val;
        require(rewardPeriod * 2 <= unstakingDelay, "unstakingDelay/rewardPeriod incompatible");
    }

    function setRewardPeriod(uint256 val) external onlyOwner {
        emit RewardPeriodSet(rewardPeriod, val);
        rewardPeriod = val;
        require(rewardPeriod * 2 <= unstakingDelay, "unstakingDelay/rewardPeriod incompatible");
    }

    function setRewardRatio(Fix val) external onlyOwner {
        emit RewardRatioSet(rewardRatio, val);
        rewardRatio = val;
    }
}<|MERGE_RESOLUTION|>--- conflicted
+++ resolved
@@ -133,7 +133,7 @@
         CumulativeDraft[] storage queue = draftQueues[era][account];
         require(endId <= queue.length, "index out-of-bounds");
 
-        uint256 time = block.timestamp - main.settings().stRSRWithdrawalDelay();
+        uint256 time = block.timestamp - unstakingDelay;
         require(queue[endId - 1].startedAt <= time, "withdrawal unavailable");
         _withdraw(account, endId);
     }
@@ -210,7 +210,7 @@
     /// TODO: experiment! For what values of queue.length - firstId is this actually cheaper
     ///     than linear search?
     function endIdForWithdraw(address account) external view returns (uint256) {
-        uint256 time = block.timestamp - main.settings().stRSRWithdrawalDelay();
+        uint256 time = block.timestamp - unstakingDelay;
         CumulativeDraft[] storage queue = draftQueues[era][account];
 
         // Bounds our search for the current cumulative draft
@@ -395,46 +395,6 @@
         queue.push(CumulativeDraft(oldDrafts + draftAmount, block.timestamp));
     }
 
-<<<<<<< HEAD
-=======
-    /// Remove and return all current drafts from account's draft queue.
-    /// @return draftsFound The amount of current drafts found and removed from the queue
-    /// @return firstId The ID of the first draft removed, if any
-    /// @return lastId The ID of the last draft removed, if any
-    function popDrafts(address account)
-        internal
-        returns (
-            uint256 draftsFound,
-            uint256 firstId,
-            uint256 lastId
-        )
-    {
-        uint256 time = block.timestamp - unstakingDelay;
-        CumulativeDraft[] storage queue = draftQueues[era][account];
-
-        // Binary search for the current cumulative draft
-        firstId = firstRemainingDraft[era][account];
-
-        (uint256 left, uint256 right) = (firstId, queue.length);
-        // If there are no drafts to be found, return 0 drafts
-        if (left >= right || queue[left].startedAt > time) return (0, 0, 0);
-        // Otherwise, there *are* drafts with left <= index < right and startedAt <= time.
-        // Binary search, keeping true that (queue[left].startedAt <= time) and
-        //   (right == queue.length or queue[right].startedAt > time)
-        while (left < right - 1) {
-            uint256 test = (left + right) / 2;
-            if (queue[test].startedAt <= time) left = test;
-            else right = test;
-        }
-        lastId = left;
-        // NOTE: If we expect gas refunds for zeroing values, then here's where we'd do it!
-        // (but we don't, and the deletion is expensive, so instead we'll be messy forever)
-        uint256 oldDrafts = firstId > 0 ? queue[firstId - 1].drafts : 0;
-        draftsFound = queue[left].drafts - oldDrafts;
-        firstRemainingDraft[era][account] = left + 1;
-    }
-
->>>>>>> 03e7225c
     // ==== end Internal Functions ====
 
     // === ERC20Permit ====
