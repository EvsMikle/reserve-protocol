--- conflicted
+++ resolved
@@ -280,32 +280,7 @@
         IERC20Upgradeable(address(main.rsr())).safeTransfer(_msgSender(), seizedRSR);
     }
 
-<<<<<<< HEAD
-=======
-    /// Assign reward payouts to the staker pool
-    /// @dev do this by effecting stakeRSR and payoutLastPaid as appropriate, given the current
-    /// value of rsrRewards()
-    function payoutRewards() public notPaused {
-        // nonReentrant not required: no external calls in this function
-        if (block.timestamp < payoutLastPaid + rewardPeriod) return;
-        uint32 numPeriods = (uint32(block.timestamp) - payoutLastPaid) / rewardPeriod;
-
-        int192 initRate = exchangeRate();
-
-        // Paying out the ratio r, N times, equals paying out the ratio (1 - (1-r)^N) 1 time.
-        // Apply payout to RSR backing
-        int192 payoutRatio = FIX_ONE.minus(FIX_ONE.minus(rewardRatio).powu(numPeriods));
-
-        stakeRSR += payoutRatio.mulu_toUint(rsrRewardsAtLastPayout);
-        payoutLastPaid += numPeriods * rewardPeriod;
-        rsrRewardsAtLastPayout = rsrRewards();
-
-        stakeRate = (stakeRSR == 0 || totalStakes == 0) ? FIX_ONE : divuu(totalStakes, stakeRSR);
-
-        emit ExchangeRateSet(initRate, exchangeRate());
-    }
-
->>>>>>> 5268b08e
+
     // TODO: gonna be honest, I don't think this is useful at all!
     // But it's in the Facade and our tests need it, so here it is.
     function exchangeRate() public view returns (int192) {
