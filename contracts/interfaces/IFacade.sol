// SPDX-License-Identifier: BlueOak-1.0.0
pragma solidity 0.8.9;

import "contracts/libraries/Fixed.sol";
import "./IRToken.sol";

/**
 * @title IFacade
 * @notice A UX-friendly layer for non-governance protocol interactions
 *
 * @dev
 * - @custom:action - Bundle multiple transactions to make sure they run on the same block
 * - @custom:static-call - Use ethers callStatic() in order to get result after update
 * - @custom:view - Just expose a abstraction layer for getting protocol view data
 */
interface IFacade {
    /// Prompt all traders to run auctions
    /// @custom:action
    function runAuctionsForAllTraders() external;

    /// Prompt all traders and the RToken itself to claim rewards and sweep to BackingManager
    /// @custom:action
    function claimRewards() external;

    /// @return How many RToken `account` can issue given current holdings
    /// @custom:static-call
    function maxIssuable(address account) external returns (uint256);

    /// @return tokens Array of all known ERC20 asset addreses.
    /// @return amounts {qTok} Array of balance that the protocol holds of this current asset
    /// @custom:static-call
    function currentAssets() external returns (address[] memory tokens, uint256[] memory amounts);

<<<<<<< HEAD
    /// @return The exchange rate between StRSR and RSR as a Fix
    /// @custom:static-call
    function stRSRExchangeRate() external returns (Fix);

    /// @return total {UoA} An estimate of the total value of all assets held at BackingManager
    /// @custom:static-call
    function totalAssetValue() external returns (Fix total);

    /// @return tokens The addresses of the ERC20s backing the RToken
    /// @custom:view
    function basketTokens() external view returns (address[] memory tokens);
=======
    function stRSRExchangeRate() external returns (int192);

    function totalAssetValue() external returns (int192 total);
>>>>>>> f0d8205e
}<|MERGE_RESOLUTION|>--- conflicted
+++ resolved
@@ -31,21 +31,15 @@
     /// @custom:static-call
     function currentAssets() external returns (address[] memory tokens, uint256[] memory amounts);
 
-<<<<<<< HEAD
     /// @return The exchange rate between StRSR and RSR as a Fix
     /// @custom:static-call
-    function stRSRExchangeRate() external returns (Fix);
+    function stRSRExchangeRate() external returns (int192);
 
     /// @return total {UoA} An estimate of the total value of all assets held at BackingManager
     /// @custom:static-call
-    function totalAssetValue() external returns (Fix total);
+    function totalAssetValue() external returns (int192 total);
 
     /// @return tokens The addresses of the ERC20s backing the RToken
     /// @custom:view
     function basketTokens() external view returns (address[] memory tokens);
-=======
-    function stRSRExchangeRate() external returns (int192);
-
-    function totalAssetValue() external returns (int192 total);
->>>>>>> f0d8205e
 }