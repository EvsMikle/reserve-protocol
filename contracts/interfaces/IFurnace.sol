--- conflicted
+++ resolved
@@ -38,11 +38,7 @@
     function setRatio(int192) external;
 
     /// Performs any RToken melting that has vested since the last payout.
-<<<<<<< HEAD
     /// @custom:refresher
-=======
->>>>>>> 29bf8366
-    /// @custom:interaction
     function melt() external;
 }
 
