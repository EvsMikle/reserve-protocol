--- conflicted
+++ resolved
@@ -57,10 +57,6 @@
     ) external;
 
     /// Checks the basket for default and swaps it if necessary
-<<<<<<< HEAD
-    /// @custom:action
-=======
->>>>>>> 29bf8366
     /// @custom:interaction
     function checkBasket() external;
 
