--- conflicted
+++ resolved
@@ -533,13 +533,9 @@
 ///   Adapted from sources:
 ///   https://medium.com/wicketh/27650fec525d, https://medium.com/coinmonks/4db014e080b1
 /// @dev Intended to be internal to this library
-<<<<<<< HEAD
+/// @return hi (hi, lo) satisfies  hi*(2**256) + lo == x * y
+/// @return lo (paired with `hi`)
 function fullMul(uint256 x, uint256 y) pure returns (uint256 hi, uint256 lo) {
-=======
-/// @return lo (paired with `hi`)
-/// @return hi (lo, hi) satisfies  hi*(2**256) + lo == x * y
-function fullMul(uint256 x, uint256 y) pure returns (uint256 lo, uint256 hi) {
->>>>>>> bd13607b
     unchecked {
         uint256 mm = mulmod(x, y, uint256(0) - uint256(1));
         lo = x * y;
