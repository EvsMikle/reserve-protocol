--- conflicted
+++ resolved
@@ -2,16 +2,9 @@
 pragma solidity 0.8.9;
 
 import "@openzeppelin/contracts/token/ERC20/extensions/IERC20Metadata.sol";
-<<<<<<< HEAD
-import "contracts/plugins/assets/FiatCollateral.sol";
-import "contracts/plugins/assets/ICToken.sol";
-import "contracts/libraries/Fixed.sol";
-=======
-import "@openzeppelin/contracts/utils/math/Math.sol";
-import "./AbstractCollateral.sol";
+import "./FiatCollateral.sol";
 import "./ICToken.sol";
 import "../../libraries/Fixed.sol";
->>>>>>> 78f2658f
 
 /**
  * @title CTokenFiatCollateral
@@ -43,46 +36,8 @@
         // Update the Compound Protocol
         ICToken(address(erc20)).exchangeRateCurrent();
 
-<<<<<<< HEAD
-        // Violation of calling super first! Composition broken! Intentional!
+        // Intentional and correct for the super call to be last!
         super.refresh(); // already handles all necessary default checks
-=======
-        if (alreadyDefaulted()) return;
-        CollateralStatus oldStatus = status();
-
-        // Check for hard default
-        uint192 referencePrice = refPerTok();
-        // uint192(<) is equivalent to Fix.lt
-        if (referencePrice < prevReferencePrice) {
-            markStatus(CollateralStatus.DISABLED);
-        } else {
-            try chainlinkFeed.price_(oracleTimeout) returns (uint192 p) {
-                // Check for soft default of underlying reference token
-                // D18{UoA/ref} = D18{UoA/target} * D18{target/ref} / D18
-                uint192 peg = (pricePerTarget() * targetPerRef()) / FIX_ONE;
-
-                // D18{UoA/ref}= D18{UoA/ref} * D18{1} / D18
-                uint192 delta = (peg * defaultThreshold) / FIX_ONE; // D18{UoA/ref}
-
-                // If the price is below the default-threshold price, default eventually
-                // uint192(+/-) is the same as Fix.plus/minus
-                if (p < peg - delta || p > peg + delta) markStatus(CollateralStatus.IFFY);
-                else markStatus(CollateralStatus.SOUND);
-            } catch (bytes memory errData) {
-                // see: docs/solidity-style.md#Catching-Empty-Data
-                if (errData.length == 0) revert(); // solhint-disable-line reason-string
-                markStatus(CollateralStatus.IFFY);
-            }
-        }
-        prevReferencePrice = referencePrice;
-
-        CollateralStatus newStatus = status();
-        if (oldStatus != newStatus) {
-            emit CollateralStatusChanged(oldStatus, newStatus);
-        }
-
-        // No interactions beyond the initial refresher
->>>>>>> 78f2658f
     }
 
     /// @return {ref/tok} Quantity of whole reference units per whole collateral tokens
