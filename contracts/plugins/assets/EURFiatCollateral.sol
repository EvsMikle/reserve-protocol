// SPDX-License-Identifier: BlueOak-1.0.0
pragma solidity 0.8.9;

import "@openzeppelin/contracts/token/ERC20/extensions/IERC20Metadata.sol";
<<<<<<< HEAD
import "contracts/plugins/assets/FiatCollateral.sol";
import "contracts/libraries/Fixed.sol";
=======
import "@openzeppelin/contracts/utils/math/Math.sol";
import "../../libraries/Fixed.sol";
import "./AbstractCollateral.sol";
>>>>>>> 78f2658f

/**
 * @title EURFiatCollateral
 * @notice Collateral plugin for a EURO fiatcoin collateral, like EURT
 * Expected: {tok} == {ref}, {ref} is pegged to {target} or defaults, {target} != {UoA}
 */
contract EURFiatCollateral is FiatCollateral {
    using FixLib for uint192;
    using OracleLib for AggregatorV3Interface;

    AggregatorV3Interface public immutable uoaPerTargetFeed; // {UoA/target}

    /// @param config.chainlinkFeed Feed units:{UoA/ref}
    /// @param uoaPerTargetFeed_ Feed units: {UoA/target}
    constructor(
        CollateralConfig memory config,
        AggregatorV3Interface uoaPerTargetFeed_
    ) FiatCollateral(config) {
        require(address(uoaPerTargetFeed_) != address(0), "missing uoaPerTarget feed");
        uoaPerTargetFeed = uoaPerTargetFeed_;
    }

    /// Can revert, used by other contract functions in order to catch errors
    /// @param low {UoA/tok} The low price estimate
    /// @param high {UoA/tok} The high price estimate
    /// @param pegPrice {UoA/ref}
    function tryPrice()
        external
        view
        override
        returns (uint192 low, uint192 high, uint192 pegPrice)
    {
        uint192 refPrice = chainlinkFeed.price(oracleTimeout); // {UoA/ref}
        uint192 targetPrice = uoaPerTargetFeed.price(oracleTimeout); // {UoA/target}

        // div-by-zero later
        if (targetPrice == 0) {
            return (0, FIX_MAX, 0);
        }

<<<<<<< HEAD
        // oracleError is on whatever the _true_ price is, not the one observed
        // this oracleError is already the combined total oracle error
        low = refPrice.div(FIX_ONE.plus(oracleError));
        high = refPrice.div(FIX_ONE.minus(oracleError), CEIL);
=======
        CollateralStatus newStatus = status();
        if (oldStatus != newStatus) {
            emit CollateralStatusChanged(oldStatus, newStatus);
        }
    }
>>>>>>> 78f2658f

        // {target/ref} = {UoA/ref} / {UoA/target}
        pegPrice = refPrice.div(targetPrice);
    }
}<|MERGE_RESOLUTION|>--- conflicted
+++ resolved
@@ -2,14 +2,8 @@
 pragma solidity 0.8.9;
 
 import "@openzeppelin/contracts/token/ERC20/extensions/IERC20Metadata.sol";
-<<<<<<< HEAD
-import "contracts/plugins/assets/FiatCollateral.sol";
-import "contracts/libraries/Fixed.sol";
-=======
-import "@openzeppelin/contracts/utils/math/Math.sol";
 import "../../libraries/Fixed.sol";
-import "./AbstractCollateral.sol";
->>>>>>> 78f2658f
+import "./FiatCollateral.sol";
 
 /**
  * @title EURFiatCollateral
@@ -50,18 +44,10 @@
             return (0, FIX_MAX, 0);
         }
 
-<<<<<<< HEAD
         // oracleError is on whatever the _true_ price is, not the one observed
         // this oracleError is already the combined total oracle error
         low = refPrice.div(FIX_ONE.plus(oracleError));
         high = refPrice.div(FIX_ONE.minus(oracleError), CEIL);
-=======
-        CollateralStatus newStatus = status();
-        if (oldStatus != newStatus) {
-            emit CollateralStatusChanged(oldStatus, newStatus);
-        }
-    }
->>>>>>> 78f2658f
 
         // {target/ref} = {UoA/ref} / {UoA/target}
         pegPrice = refPrice.div(targetPrice);
