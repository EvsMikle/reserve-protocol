/* eslint-disable no-process-exit */
import hre from 'hardhat'
import { getChainId } from '../common/blockchain-utils'
import { networkConfig } from '../common/configuration'
import { sh } from './deployment/utils'

async function main() {
  const [deployer] = await hre.ethers.getSigners()
  const chainId = await getChainId(hre)

  if (hre.network.name == 'hardhat') {
    throw new Error(
      "Don't use network 'hardhat'.  If you are testing locally, make sure to run 'yarn devchain' in a separate terminal, and then deploy to 'localhost'."
    )
  }

  // Check if chain is supported
  if (!networkConfig[chainId]) {
    throw new Error(`Missing network configuration for ${hre.network.name}`)
  }

  console.log(`Starting full deployment on network ${hre.network.name} (${chainId})`)
  console.log(`Deployer account: ${deployer.address}\n`)

  // Part 1/3 of the *overall* deployment process: Deploy all contracts
  // See `confirm.ts` for part 2

  const scripts = [
    'phase1-common/0_setup_deployments.ts',
    'phase1-common/1_deploy_libraries.ts',
    'phase1-common/2_deploy_implementations.ts',
    'phase1-common/3_deploy_rsrAsset.ts',
    'phase1-common/4_deploy_facade.ts',
    'phase1-common/5_deploy_deployer.ts',
    'phase1-common/6_deploy_facadeWrite.ts',
    'phase1-common/7_deploy_facadeAct.ts',
    'phase1-common/8_deploy_facadeMonitor.ts',
    // =============================================
    'phase2-assets/0_setup_deployments.ts',
    'phase2-assets/1_deploy_assets.ts',
    'phase2-assets/2_deploy_collateral.ts',
<<<<<<< HEAD
    'phase2-assets/collaterals/deploy_convex_stable_plugin.ts',
=======
    'phase2-assets/collaterals/deploy_lido_wsteth_collateral.ts',
    'phase2-assets/collaterals/deploy_rocket_pool_reth_collateral.ts',
    'phase2-assets/collaterals/deploy_flux_finance_collateral.ts',
    'phase2-assets/collaterals/deploy_ctokenv3_usdc_collateral.ts',
>>>>>>> 4a15ba0e
    // ===============================================
    // These phase3 scripts will not deploy functional RTokens or Governance. They deploy bricked
    // versions that are used for verification only. Further deployment is left up to the Register.
    'phase3-rtoken/0_setup_deployments.ts',
    'phase3-rtoken/1_deploy_rtoken.ts',
    'phase3-rtoken/2_deploy_governance.ts',
    // We can uncomment this section whenever we update governance, which will be rarely
  ]

  for (const script of scripts) {
    console.log('\n===========================================\n', script, '')
    await sh(`hardhat run scripts/deployment/${script}`)
  }
}

main()
  .then(() => process.exit(0))
  .catch((error) => {
    console.error(error)
    process.exit(1)
  })<|MERGE_RESOLUTION|>--- conflicted
+++ resolved
@@ -39,14 +39,11 @@
     'phase2-assets/0_setup_deployments.ts',
     'phase2-assets/1_deploy_assets.ts',
     'phase2-assets/2_deploy_collateral.ts',
-<<<<<<< HEAD
-    'phase2-assets/collaterals/deploy_convex_stable_plugin.ts',
-=======
     'phase2-assets/collaterals/deploy_lido_wsteth_collateral.ts',
     'phase2-assets/collaterals/deploy_rocket_pool_reth_collateral.ts',
     'phase2-assets/collaterals/deploy_flux_finance_collateral.ts',
     'phase2-assets/collaterals/deploy_ctokenv3_usdc_collateral.ts',
->>>>>>> 4a15ba0e
+    'phase2-assets/collaterals/deploy_convex_stable_plugin.ts',
     // ===============================================
     // These phase3 scripts will not deploy functional RTokens or Governance. They deploy bricked
     // versions that are used for verification only. Further deployment is left up to the Register.
