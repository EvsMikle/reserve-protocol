--- conflicted
+++ resolved
@@ -41,11 +41,8 @@
     'phase2-assets/2_deploy_collateral.ts',
     'phase2-assets/collaterals/deploy_lido_wsteth_collateral.ts',
     'phase2-assets/collaterals/deploy_rocket_pool_reth_collateral.ts',
-<<<<<<< HEAD
     'phase2-assets/collaterals/deploy_flux_finance_collateral.ts',
-=======
     'phase2-assets/collaterals/deploy_ctokenv3_usdc_collateral.ts',
->>>>>>> 252cfbc0
     // ===============================================
     // These phase3 scripts will not deploy functional RTokens or Governance. They deploy bricked
     // versions that are used for verification only. Further deployment is left up to the Register.
