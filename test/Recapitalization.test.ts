import { SignerWithAddress } from '@nomiclabs/hardhat-ethers/signers'
import { expect } from 'chai'
import { BigNumber, ContractFactory, Wallet } from 'ethers'
import { ethers, waffle } from 'hardhat'
import { BN_SCALE_FACTOR, CollateralStatus } from '../common/constants'
import { expectEvents } from '../common/events'
import { bn, fp, pow10, toBNDecimals } from '../common/numbers'
import {
  AaveLendingPoolMock,
  AaveOracleMock,
  AssetRegistryP0,
  AavePricedFiatCollateralMock,
<<<<<<< HEAD
  // ATokenFiatCollateral,
=======
  ATokenFiatCollateral,
>>>>>>> 7d2c0160
  BackingManagerP0,
  BasketHandlerP0,
  CompoundOracleMock,
  ComptrollerMock,
  // CTokenFiatCollateral,
  CTokenMock,
  ERC20Mock,
  FacadeP0,
  GnosisMock,
  TestIRToken,
  StaticATokenMock,
  TestIStRSR,
  USDCMock,
} from '../typechain'
import { advanceTime, getLatestBlockTimestamp } from './utils/time'
import { Collateral, defaultFixture, IConfig, SLOW } from './fixtures'
import { expectTrade } from './utils/trades'
import { cartesianProduct } from './utils/cases'

const createFixtureLoader = waffle.createFixtureLoader

describe('MainP0 contract', () => {
  let owner: SignerWithAddress
  let addr1: SignerWithAddress
  let addr2: SignerWithAddress

  // Assets
  let collateral: Collateral[]

  // Non-backing assets
  let rsr: ERC20Mock
  let compoundMock: ComptrollerMock
  let compoundOracleInternal: CompoundOracleMock
  let aaveToken: ERC20Mock
  let aaveMock: AaveLendingPoolMock
  let aaveOracleInternal: AaveOracleMock

  // Trading
  let gnosis: GnosisMock

  // Tokens and Assets
  let initialBal: BigNumber
  let token0: ERC20Mock
  let token1: USDCMock
  let token2: StaticATokenMock
  let token3: CTokenMock
  let backupToken1: ERC20Mock
  let backupToken2: ERC20Mock
  let backupToken3: ERC20Mock
  let backupToken4: ERC20Mock
  let collateral0: Collateral
  let collateral1: Collateral
  // let collateral2: ATokenFiatCollateral
  // let collateral3: CTokenFiatCollateral
  let backupCollateral1: Collateral
  let backupCollateral2: Collateral
  let backupCollateral3: Collateral
  let backupCollateral4: Collateral
  let basket: Collateral[]
  let basketsNeededAmts: BigNumber[]

  // Config values
  let config: IConfig

  // Contracts to retrieve after deploy
  let rToken: TestIRToken
  let stRSR: TestIStRSR
  let facade: FacadeP0
  let assetRegistry: AssetRegistryP0
  let backingManager: BackingManagerP0
  let basketHandler: BasketHandlerP0

  let loadFixture: ReturnType<typeof createFixtureLoader>
  let wallet: Wallet

  interface IBackingInfo {
    tokens: string[]
    quantities: BigNumber[]
  }

  const expectCurrentBacking = async (backingInfo: Partial<IBackingInfo>) => {
    const tokens = await facade.basketTokens()
    expect(tokens).to.eql(backingInfo.tokens)

    for (let i = 0; i < tokens.length; i++) {
      const tok = await ethers.getContractAt('ERC20Mock', tokens[i])
      const q = backingInfo.quantities ? backingInfo.quantities[i] : 0

      expect(await tok.balanceOf(backingManager.address)).to.eql(q)
    }
  }

  before('create fixture loader', async () => {
    ;[wallet] = (await ethers.getSigners()) as unknown as Wallet[]
    loadFixture = createFixtureLoader([wallet])
  })

  beforeEach(async () => {
    ;[owner, addr1, addr2] = await ethers.getSigners()
    let erc20s: ERC20Mock[]

      // Deploy fixture
    ;({
      rsr,
      aaveToken,
      compoundMock,
      aaveMock,
      compoundOracleInternal,
      aaveOracleInternal,
      erc20s,
      collateral,
      basket,
      basketsNeededAmts,
      config,
      rToken,
      stRSR,
      gnosis,
      facade,
      assetRegistry,
      backingManager,
      basketHandler,
    } = await loadFixture(defaultFixture))
    token0 = <ERC20Mock>erc20s[collateral.indexOf(basket[0])]
    token1 = <USDCMock>erc20s[collateral.indexOf(basket[1])]
    token2 = <StaticATokenMock>erc20s[collateral.indexOf(basket[2])]
    token3 = <CTokenMock>erc20s[collateral.indexOf(basket[3])]

    // Set Aave revenue token
    await token2.setAaveToken(aaveToken.address)

    collateral0 = <Collateral>basket[0]
    collateral1 = <Collateral>basket[1]
    // collateral2 = <ATokenFiatCollateral>basket[2]
    // collateral3 = <CTokenFiatCollateral>basket[3]

    // Backup tokens and collaterals - USDT - aUSDT - aUSDC - aBUSD
    backupToken1 = erc20s[2] // USDT
    backupCollateral1 = <Collateral>collateral[2]
    backupToken2 = erc20s[9] // aUSDT
    backupCollateral2 = <Collateral>collateral[9]
    backupToken3 = erc20s[8] // aUSDC
    backupCollateral3 = <Collateral>collateral[8]
    backupToken4 = erc20s[10] // aBUSD
    backupCollateral4 = <Collateral>collateral[10]

    // Mint initial balances
    initialBal = bn('1000000e18')
    await token0.connect(owner).mint(addr1.address, initialBal)
    await token1.connect(owner).mint(addr1.address, initialBal)
    await token2.connect(owner).mint(addr1.address, initialBal)
    await token3.connect(owner).mint(addr1.address, initialBal)
    await backupToken1.connect(owner).mint(addr1.address, initialBal)
    await backupToken2.connect(owner).mint(addr1.address, initialBal)
    await backupToken3.connect(owner).mint(addr1.address, initialBal)
    await backupToken4.connect(owner).mint(addr1.address, initialBal)

    await token0.connect(owner).mint(addr2.address, initialBal)
    await token1.connect(owner).mint(addr2.address, initialBal)
    await token2.connect(owner).mint(addr2.address, initialBal)
    await token3.connect(owner).mint(addr2.address, initialBal)
    await backupToken1.connect(owner).mint(addr1.address, initialBal)
    await backupToken2.connect(owner).mint(addr1.address, initialBal)
    await backupToken3.connect(owner).mint(addr1.address, initialBal)
    await backupToken4.connect(owner).mint(addr1.address, initialBal)
  })

  describe('Default Handling - Basket Selection', function () {
    context('With issued Rtokens', function () {
      let issueAmount: BigNumber
      let initialTokens: string[]
      let initialQuantities: BigNumber[]
      let initialQuotes: BigNumber[]
      let quotes: BigNumber[]

      beforeEach(async function () {
        issueAmount = bn('100e18')
        initialQuotes = [bn('0.25e18'), bn('0.25e6'), bn('0.25e18'), bn('0.25e8')]
        initialQuantities = initialQuotes.map((q) => {
          return q.mul(issueAmount).div(BN_SCALE_FACTOR)
        })

        initialTokens = await Promise.all(
          basket.map(async (c): Promise<string> => {
            return await c.erc20()
          })
        )

        // Provide approvals
        await token0.connect(addr1).approve(rToken.address, initialBal)
        await token1.connect(addr1).approve(rToken.address, initialBal)
        await token2.connect(addr1).approve(rToken.address, initialBal)
        await token3.connect(addr1).approve(rToken.address, initialBal)
        await backupToken1.connect(addr1).approve(rToken.address, initialBal)
        await backupToken2.connect(addr1).approve(rToken.address, initialBal)

        // Issue rTokens
        await rToken.connect(addr1).issue(issueAmount)
      })

      it('Should select backup config correctly - Single backup token', async () => {
        // Register Collateral
        await assetRegistry.connect(owner).register(backupCollateral1.address)

        // Set backup configuration - USDT as backup
        await basketHandler
          .connect(owner)
          .setBackupConfig(ethers.utils.formatBytes32String('USD'), bn(1), [backupToken1.address])

        // Check initial state
        expect(await basketHandler.status()).to.equal(CollateralStatus.SOUND)
        expect(await basketHandler.fullyCapitalized()).to.equal(true)
        await expectCurrentBacking({
          tokens: initialTokens,
          quantities: initialQuantities,
        })
        quotes = await rToken.connect(addr1).callStatic.issue(bn('1e18'))
        expect(quotes).to.eql(initialQuotes)

        // Set Token1 to default - 50% price reduction
        await aaveOracleInternal.setPrice(token1.address, bn('1.25e14'))

        // Mark default as probable
        await collateral1.forceUpdates()

        // Check state - No changes
        expect(await basketHandler.status()).to.equal(CollateralStatus.IFFY)
        expect(await basketHandler.fullyCapitalized()).to.equal(true)
        // quotes = await rToken.connect(addr1).callStatic.issue(bn('1e18'))
        // expect(quotes).to.eql(initialQuotes)
        await expectCurrentBacking({
          tokens: initialTokens,
          quantities: initialQuantities,
        })

        // Basket should not switch yet
        await expect(basketHandler.ensureBasket()).to.not.emit(basketHandler, 'BasketSet')

        // Advance time post delayUntilDefault
        await advanceTime((await collateral1.delayUntilDefault()).toString())

        // Confirm default
        await collateral1.forceUpdates()

        // Check state
        expect(await basketHandler.status()).to.equal(CollateralStatus.DISABLED)
        expect(await basketHandler.fullyCapitalized()).to.equal(true)
        expect(await facade.callStatic.totalAssetValue()).to.equal(bn('75e18')) // 25% defaulted, value = 0
        await expectCurrentBacking({
          tokens: [initialTokens[0], initialTokens[2], initialTokens[3]],
          quantities: [initialQuantities[0], initialQuantities[2], initialQuantities[3]],
        })

        // Basket should switch
        const newTokens = [
          initialTokens[0],
          initialTokens[2],
          initialTokens[3],
          backupToken1.address,
        ]
        const newQuantities = [
          initialQuantities[0],
          initialQuantities[2],
          initialQuantities[3],
          bn('0'),
        ]
        await expect(basketHandler.ensureBasket())
          .to.emit(basketHandler, 'BasketSet')
          .withArgs(newTokens, basketsNeededAmts, false)

        // Check state - Basket switch
        expect(await basketHandler.status()).to.equal(CollateralStatus.SOUND)
        expect(await basketHandler.fullyCapitalized()).to.equal(false)
        await expectCurrentBacking({
          tokens: newTokens,
          quantities: newQuantities,
        })
        quotes = await rToken.connect(addr1).callStatic.issue(bn('1e18'))
        expect(quotes).to.eql([initialQuotes[0], initialQuotes[2], initialQuotes[3], bn('0.25e18')])
      })

      it('Should select backup config correctly - Multiple backup tokens', async () => {
        // Register Collateral
        await assetRegistry.connect(owner).register(backupCollateral1.address)
        await assetRegistry.connect(owner).register(backupCollateral2.address)

        // Set backup configuration - USDT and aUSDT as backup
        await basketHandler
          .connect(owner)
          .setBackupConfig(ethers.utils.formatBytes32String('USD'), bn(2), [
            backupToken1.address,
            backupToken2.address,
          ])

        // Check initial state
        expect(await basketHandler.status()).to.equal(CollateralStatus.SOUND)
        expect(await basketHandler.fullyCapitalized()).to.equal(true)
        await expectCurrentBacking({
          tokens: initialTokens,
          quantities: initialQuantities,
        })
        quotes = await rToken.connect(addr1).callStatic.issue(bn('1e18'))
        expect(quotes).to.eql(initialQuotes)

        // Set Token2 to hard default - Decrease rate
        await token2.setExchangeRate(fp('0.99'))

        // Basket should switch as default is detected immediately
        const newTokens = [
          initialTokens[0],
          initialTokens[1],
          initialTokens[3],
          backupToken1.address,
          backupToken2.address,
        ]
        const newQuantities = [
          initialQuantities[0],
          initialQuantities[1],
          initialQuantities[3],
          bn('0'),
          bn('0'),
        ]

        const newRefAmounts = [
          basketsNeededAmts[0],
          basketsNeededAmts[1],
          basketsNeededAmts[3],
          fp('0.125'),
          fp('0.125'),
        ]
        await expect(basketHandler.ensureBasket())
          .to.emit(basketHandler, 'BasketSet')
          .withArgs(newTokens, newRefAmounts, false)

        // Check state - Basket switch
        expect(await basketHandler.status()).to.equal(CollateralStatus.SOUND)
        expect(await basketHandler.fullyCapitalized()).to.equal(false)
        await expectCurrentBacking({
          tokens: newTokens,
          quantities: newQuantities,
        })
        quotes = await rToken.connect(addr1).callStatic.issue(bn('1e18'))
        expect(quotes).to.eql([
          initialQuotes[0],
          initialQuotes[1],
          initialQuotes[3],
          bn('0.125e18'),
          bn('0.125e18'),
        ])
      })

      it('Should replace ATokens/CTokens if underlying erc20 defaults', async () => {
        // Register Collateral
        await assetRegistry.connect(owner).register(backupCollateral1.address)

        // Set backup configuration - USDT as backup
        await basketHandler
          .connect(owner)
          .setBackupConfig(ethers.utils.formatBytes32String('USD'), bn(1), [backupToken1.address])

        // Check initial state
        expect(await basketHandler.status()).to.equal(CollateralStatus.SOUND)
        expect(await basketHandler.fullyCapitalized()).to.equal(true)
        await expectCurrentBacking({
          tokens: initialTokens,
          quantities: initialQuantities,
        })
        quotes = await rToken.connect(addr1).callStatic.issue(bn('1e18'))
        expect(quotes).to.eql(initialQuotes)

        // Set Token0 to default - 50% price reduction
        await aaveOracleInternal.setPrice(token0.address, bn('1.25e14'))
        await compoundOracleInternal.setPrice(await token0.symbol(), bn('0.5e6'))

        // Mark default as probable
        await collateral0.forceUpdates()

        // Check state - No changes
        expect(await basketHandler.status()).to.equal(CollateralStatus.IFFY)
        expect(await basketHandler.fullyCapitalized()).to.equal(true)
        await expectCurrentBacking({
          tokens: initialTokens,
          quantities: initialQuantities,
        })

        // Basket should not switch yet
        await expect(basketHandler.ensureBasket()).to.not.emit(basketHandler, 'BasketSet')

        // Advance time post delayUntilDefault
        await advanceTime((await collateral0.delayUntilDefault()).toString())

        // Basket should switch, default is confirmed
        const newTokens = [initialTokens[1], backupToken1.address]
        const newQuantities = [initialQuantities[1], bn('0')]
        const newRefAmounts = [basketsNeededAmts[1], fp('0.75')]

        await expect(basketHandler.ensureBasket())
          .to.emit(basketHandler, 'BasketSet')
          .withArgs(newTokens, newRefAmounts, false)

        // Check state - Basket switch
        expect(await basketHandler.status()).to.equal(CollateralStatus.SOUND)
        expect(await basketHandler.fullyCapitalized()).to.equal(false)
        await expectCurrentBacking({
          tokens: newTokens,
          quantities: newQuantities,
        })
        quotes = await rToken.connect(addr1).callStatic.issue(bn('1e18'))
        expect(quotes).to.eql([initialQuotes[1], bn('0.75e18')])
      })

      it('Should combine weights if collateral is merged in the new basket', async () => {
        // Set backup configuration - USDT and cDAI as backup (cDai will be ignored as will be defaulted later)
        await basketHandler
          .connect(owner)
          .setBackupConfig(ethers.utils.formatBytes32String('USD'), bn(2), [
            token0.address,
            token3.address,
          ])

        // Check initial state
        expect(await basketHandler.status()).to.equal(CollateralStatus.SOUND)
        expect(await basketHandler.fullyCapitalized()).to.equal(true)
        await expectCurrentBacking({
          tokens: initialTokens,
          quantities: initialQuantities,
        })
        quotes = await rToken.connect(addr1).callStatic.issue(bn('1e18'))
        expect(quotes).to.eql(initialQuotes)

        // Set Token3 to hard default - Decrease rate (cDai)
        await token3.setExchangeRate(fp('0.8'))

        // Basket should switch as default is detected immediately
        const newTokens = [initialTokens[0], initialTokens[1], initialTokens[2]]
        const newQuantities = [initialQuantities[0], initialQuantities[1], initialQuantities[2]]
        const newRefAmounts = [
          basketsNeededAmts[0].mul(2),
          basketsNeededAmts[1],
          basketsNeededAmts[2],
        ]
        await expect(basketHandler.ensureBasket())
          .to.emit(basketHandler, 'BasketSet')
          .withArgs(newTokens, newRefAmounts, false)

        // Check state - Basket switch
        expect(await basketHandler.status()).to.equal(CollateralStatus.SOUND)
        expect(await basketHandler.fullyCapitalized()).to.equal(false)
        await expectCurrentBacking({
          tokens: newTokens,
          quantities: newQuantities,
        })
        quotes = await rToken.connect(addr1).callStatic.issue(bn('1e18'))
        // Incremented the weight for token0
        expect(quotes).to.eql([bn('0.5e18'), initialQuotes[1], initialQuotes[2]])
      })

      it('Should handle not having a valid backup', async () => {
        // Check initial state
        expect(await basketHandler.status()).to.equal(CollateralStatus.SOUND)
        expect(await basketHandler.fullyCapitalized()).to.equal(true)
        await expectCurrentBacking({
          tokens: initialTokens,
          quantities: initialQuantities,
        })
        quotes = await rToken.connect(addr1).callStatic.issue(bn('1e18'))
        expect(quotes).to.eql(initialQuotes)

        // Set Token1 to default - 50% price reduction
        await aaveOracleInternal.setPrice(token1.address, bn('1.25e14'))

        // Mark default as probable
        await collateral1.forceUpdates()

        // Advance time post delayUntilDefault
        await advanceTime((await collateral1.delayUntilDefault()).toString())

        // Confirm default
        await collateral1.forceUpdates()

        // Basket switches to empty basket
        await expect(basketHandler.ensureBasket())
          .to.emit(basketHandler, 'BasketSet')
          .withArgs([], [], true)

        // Check state - Basket is disabled even though fully capitalized
        expect(await basketHandler.status()).to.equal(CollateralStatus.DISABLED)
        expect(await basketHandler.fullyCapitalized()).to.equal(true)

        // Should exclude bad token
        await expectCurrentBacking({
          tokens: [initialTokens[0], initialTokens[2], initialTokens[3]],
          quantities: [initialQuantities[0], initialQuantities[2], initialQuantities[3]],
        })

        // Cannot issue because collateral is not sound
        await expect(rToken.connect(addr1).issue(bn('1e18'))).to.be.revertedWith(
          'collateral not sound'
        )
      })

      it('Should handle having invalid tokens in the backup configuration', async () => {
        // Register Collateral
        await assetRegistry.connect(owner).register(backupCollateral1.address)
        await assetRegistry.connect(owner).register(backupCollateral2.address)

        // Set backup configuration - USDT and aUSDT as backup
        await basketHandler
          .connect(owner)
          .setBackupConfig(ethers.utils.formatBytes32String('USD'), bn(2), [
            backupToken1.address,
            backupToken2.address,
          ])

        // Unregister one of the tokens
        await assetRegistry.connect(owner).unregister(backupCollateral1.address)

        // Check initial state
        expect(await basketHandler.status()).to.equal(CollateralStatus.SOUND)
        expect(await basketHandler.fullyCapitalized()).to.equal(true)
        await expectCurrentBacking({
          tokens: initialTokens,
          quantities: initialQuantities,
        })
        quotes = await rToken.connect(addr1).callStatic.issue(bn('1e18'))
        expect(quotes).to.eql(initialQuotes)

        // Set Token2 to hard default - Decrease rate
        await token2.setExchangeRate(fp('0.99'))

        // Basket should switch as default is detected immediately
        // Should ignore the unregistered one and only use the valid one
        const newTokens = [
          initialTokens[0],
          initialTokens[1],
          initialTokens[3],
          backupToken2.address,
        ]
        const newQuantities = [
          initialQuantities[0],
          initialQuantities[1],
          initialQuantities[3],
          bn('0'),
        ]

        const newRefAmounts = [
          basketsNeededAmts[0],
          basketsNeededAmts[1],
          basketsNeededAmts[3],
          fp('0.25'),
        ]
        await expect(basketHandler.ensureBasket())
          .to.emit(basketHandler, 'BasketSet')
          .withArgs(newTokens, newRefAmounts, false)

        // Check state - Basket switch
        expect(await basketHandler.status()).to.equal(CollateralStatus.SOUND)
        expect(await basketHandler.fullyCapitalized()).to.equal(false)
        await expectCurrentBacking({
          tokens: newTokens,
          quantities: newQuantities,
        })
        quotes = await rToken.connect(addr1).callStatic.issue(bn('1e18'))
        expect(quotes).to.eql([initialQuotes[0], initialQuotes[1], initialQuotes[3], bn('0.25e18')])
      })

      it('Should switch basket if collateral in basket is unregistered', async () => {
        // Register Collateral
        await assetRegistry.connect(owner).register(backupCollateral1.address)

        // Set backup configuration - USDT as backup
        await basketHandler
          .connect(owner)
          .setBackupConfig(ethers.utils.formatBytes32String('USD'), bn(1), [backupToken1.address])

        // Check initial state
        expect(await basketHandler.status()).to.equal(CollateralStatus.SOUND)
        expect(await basketHandler.fullyCapitalized()).to.equal(true)
        await expectCurrentBacking({
          tokens: initialTokens,
          quantities: initialQuantities,
        })
        quotes = await rToken.connect(addr1).callStatic.issue(bn('1e18'))
        expect(quotes).to.eql(initialQuotes)

        // Basket should switch
        const newTokens = [
          initialTokens[0],
          initialTokens[2],
          initialTokens[3],
          backupToken1.address,
        ]
        const newQuantities = [
          initialQuantities[0],
          initialQuantities[2],
          initialQuantities[3],
          bn('0'),
        ]

        // Unregister an asset in basket
        await expect(assetRegistry.connect(owner).unregister(collateral1.address))
          .to.emit(basketHandler, 'BasketSet')
          .withArgs(newTokens, basketsNeededAmts, false)

        // Check state - Basket switch
        expect(await basketHandler.status()).to.equal(CollateralStatus.SOUND)
        expect(await basketHandler.fullyCapitalized()).to.equal(false)
        await expectCurrentBacking({
          tokens: newTokens,
          quantities: newQuantities,
        })
        quotes = await rToken.connect(addr1).callStatic.issue(bn('1e18'))
        expect(quotes).to.eql([initialQuotes[0], initialQuotes[2], initialQuotes[3], bn('0.25e18')])
      })
    })

    context('With multiple targets', function () {
      let issueAmount: BigNumber
      let newEURCollateral: Collateral
      let backupEURCollateral: Collateral
      let initialTokens: string[]
      let initialQuantities: BigNumber[]
      let initialQuotes: BigNumber[]
      let quotes: BigNumber[]

      beforeEach(async function () {
        // Issue some RTokens to user
        issueAmount = bn('100e18')

        // Swap asset to have EUR target for token1
        const EURCollateralFactory: ContractFactory = await ethers.getContractFactory(
          'EURAavePricedFiatCollateral'
        )

        newEURCollateral = <Collateral>(
          await EURCollateralFactory.deploy(
            token1.address,
            await collateral1.maxTradeVolume(),
            await collateral1.defaultThreshold(),
            await collateral1.delayUntilDefault(),
            compoundMock.address,
            aaveMock.address
          )
        )

        backupEURCollateral = <Collateral>(
          await EURCollateralFactory.deploy(
            backupToken1.address,
            await backupCollateral1.maxTradeVolume(),
            await backupCollateral1.defaultThreshold(),
            await backupCollateral1.delayUntilDefault(),
            compoundMock.address,
            aaveMock.address
          )
        )

        // Swap asset
        await assetRegistry.swapRegistered(newEURCollateral.address)

        // Setup new basket with two tokens with different targets
        initialTokens = [token0.address, token1.address]
        await basketHandler.connect(owner).setPrimeBasket(initialTokens, [fp('0.5'), fp('0.5')])
        await basketHandler.connect(owner).switchBasket()

        // Set initial values
        initialQuotes = [bn('0.5e18'), bn('0.5e6')]
        initialQuantities = initialQuotes.map((q) => {
          return q.mul(issueAmount).div(BN_SCALE_FACTOR)
        })

        // Provide approvals
        await token0.connect(addr1).approve(rToken.address, initialBal)
        await token1.connect(addr1).approve(rToken.address, initialBal)
        await backupToken1.connect(addr1).approve(rToken.address, initialBal)

        // Issue rTokens
        await rToken.connect(addr1).issue(issueAmount)
      })

      it('Should select backup config correctly - EUR token', async () => {
        // Register Collateral
        await assetRegistry.connect(owner).register(backupEURCollateral.address)

        // Set backup configuration - Backup EUR Collateral as backup
        await basketHandler
          .connect(owner)
          .setBackupConfig(ethers.utils.formatBytes32String('EUR'), bn(1), [backupToken1.address])

        // Check initial state
        expect(await basketHandler.status()).to.equal(CollateralStatus.SOUND)
        expect(await basketHandler.fullyCapitalized()).to.equal(true)
        await expectCurrentBacking({
          tokens: initialTokens,
          quantities: initialQuantities,
        })
        quotes = await rToken.connect(addr1).callStatic.issue(bn('1e18'))
        expect(quotes).to.eql(initialQuotes)

        // Set new EUR Token to default - 50% price reduction
        await aaveOracleInternal.setPrice(token1.address, bn('1.25e14'))

        // Mark default as probable
        await newEURCollateral.forceUpdates()

        // Advance time post delayUntilDefault
        await advanceTime((await newEURCollateral.delayUntilDefault()).toString())

        // Confirm default
        await newEURCollateral.forceUpdates()

        // Check state
        expect(await basketHandler.status()).to.equal(CollateralStatus.DISABLED)
        expect(await basketHandler.fullyCapitalized()).to.equal(true)
        expect(await facade.callStatic.totalAssetValue()).to.equal(bn('50e18')) // 50% defaulted, value = 0
        await expectCurrentBacking({
          tokens: [initialTokens[0]],
          quantities: [initialQuantities[0]],
        })

        //  Basket should switch
        const newTokens = [initialTokens[0], backupToken1.address]
        const newQuantities = [initialQuantities[0], bn('0')]
        const newRefAmounts = [fp('0.5'), fp('0.5')]
        await expect(basketHandler.ensureBasket())
          .to.emit(basketHandler, 'BasketSet')
          .withArgs(newTokens, newRefAmounts, false)

        // Check state - Basket switch in EUR targets
        expect(await basketHandler.status()).to.equal(CollateralStatus.SOUND)
        expect(await basketHandler.fullyCapitalized()).to.equal(false)
        await expectCurrentBacking({
          tokens: newTokens,
          quantities: newQuantities,
        })
        quotes = await rToken.connect(addr1).callStatic.issue(bn('1e18'))
        expect(quotes).to.eql([initialQuotes[0], bn('0.5e18')])
      })

      it('Should handle not having a valid backup for a specific target', async () => {
        // Register Collateral
        await assetRegistry.connect(owner).register(backupEURCollateral.address)

        // Set backup configuration - Backup EUR Collateral as backup
        await basketHandler
          .connect(owner)
          .setBackupConfig(ethers.utils.formatBytes32String('EUR'), bn(1), [backupToken1.address])

        // Check initial state
        expect(await basketHandler.status()).to.equal(CollateralStatus.SOUND)
        expect(await basketHandler.fullyCapitalized()).to.equal(true)
        await expectCurrentBacking({
          tokens: initialTokens,
          quantities: initialQuantities,
        })
        quotes = await rToken.connect(addr1).callStatic.issue(bn('1e18'))
        expect(quotes).to.eql(initialQuotes)

        // Set the USD Token to default - 50% price reduction
        await aaveOracleInternal.setPrice(token0.address, bn('1.25e14'))

        // Mark default as probable
        await collateral0.forceUpdates()

        // Advance time post delayUntilDefault
        await advanceTime((await collateral0.delayUntilDefault()).toString())

        // Confirm default
        await collateral0.forceUpdates()

        // Check state
        expect(await basketHandler.status()).to.equal(CollateralStatus.DISABLED)
        expect(await basketHandler.fullyCapitalized()).to.equal(true)
        expect(await facade.callStatic.totalAssetValue()).to.equal(bn('50e18')) // 50% defaulted, value = 0
        await expectCurrentBacking({
          tokens: [initialTokens[1]],
          quantities: [initialQuantities[1]],
        })

        //  Basket should switch to empty and defaulted
        await expect(basketHandler.ensureBasket())
          .to.emit(basketHandler, 'BasketSet')
          .withArgs([], [], true)

        // Check state - Basket is disabled but fully capitalized
        expect(await basketHandler.status()).to.equal(CollateralStatus.DISABLED)
        expect(await basketHandler.fullyCapitalized()).to.equal(true)

        // Should exclude bad token
        await expectCurrentBacking({
          tokens: [initialTokens[1]],
          quantities: [initialQuantities[1]],
        })

        // Cannot issue because collateral is not sound
        await expect(rToken.connect(addr1).issue(bn('1e18'))).to.be.revertedWith(
          'collateral not sound'
        )
      })
    })
  })

  describe('Recapitalization', function () {
    context('With very simple Basket - Single stablecoin', function () {
      let issueAmount: BigNumber

      beforeEach(async function () {
        // Issue some RTokens to user
        issueAmount = bn('100e18')

        // Setup new basket with single token
        await basketHandler.connect(owner).setPrimeBasket([token0.address], [fp('1')])
        await basketHandler.connect(owner).switchBasket()

        // Provide approvals
        await token0.connect(addr1).approve(rToken.address, initialBal)

        // Issue rTokens
        await rToken.connect(addr1).issue(issueAmount)

        // Mint some RSR
        await rsr.connect(owner).mint(addr1.address, initialBal)
      })

      it('Should only start recapitalization after tradingDelay', async () => {
        // Set trading delay
        const newDelay = 3600
        await backingManager.connect(owner).setTradingDelay(newDelay) // 1 hour

        // Setup prime basket
        await basketHandler.connect(owner).setPrimeBasket([token1.address], [fp('1')])

        // Switch Basket
        await expect(basketHandler.connect(owner).switchBasket())
          .to.emit(basketHandler, 'BasketSet')
          .withArgs([token1.address], [fp('1')], false)

        // Trigger recapitalization
        const sellAmt: BigNumber = await token0.balanceOf(backingManager.address)
        const minBuyAmt: BigNumber = sellAmt.sub(sellAmt.div(100)) // based on trade slippage 1%

        // Attempt to trigger before trading delay - will not open auction
        await expect(facade.runAuctionsForAllTraders()).to.not.emit(backingManager, 'TradeStarted')

        // Advance time post trading delay
        await advanceTime(newDelay + 1)

        // Auction can be run now
        await expect(facade.runAuctionsForAllTraders())
          .to.emit(backingManager, 'TradeStarted')
          .withArgs(0, token0.address, token1.address, sellAmt, toBNDecimals(minBuyAmt, 6))

        const auctionTimestamp: number = await getLatestBlockTimestamp()

        // Check auction registered
        // Token0 -> Token1 Auction
        await expectTrade(backingManager, 0, {
          sell: token0.address,
          buy: token1.address,
          endTime: auctionTimestamp + Number(config.auctionLength),
          externalId: bn('0'),
        })
      })

      it('Should recapitalize correctly when switching basket - Full amount covered', async () => {
        // Setup prime basket
        await basketHandler.connect(owner).setPrimeBasket([token1.address], [fp('1')])

        // Check initial state
        expect(await basketHandler.status()).to.equal(CollateralStatus.SOUND)
        expect(await basketHandler.fullyCapitalized()).to.equal(true)
        expect(await facade.callStatic.totalAssetValue()).to.equal(issueAmount)
        expect(await token0.balanceOf(backingManager.address)).to.equal(issueAmount)
        expect(await token1.balanceOf(backingManager.address)).to.equal(0)
        expect(await rToken.totalSupply()).to.equal(issueAmount)

        //  Check price in USD of the current RToken
        expect(await rToken.price()).to.equal(fp('1'))

        // Switch Basket
        await expect(basketHandler.connect(owner).switchBasket())
          .to.emit(basketHandler, 'BasketSet')
          .withArgs([token1.address], [fp('1')], false)

        // Check state remains SOUND
        expect(await basketHandler.status()).to.equal(CollateralStatus.SOUND)
        expect(await basketHandler.fullyCapitalized()).to.equal(false)
        expect(await facade.callStatic.totalAssetValue()).to.equal(issueAmount)
        expect(await token0.balanceOf(backingManager.address)).to.equal(issueAmount)
        expect(await token1.balanceOf(backingManager.address)).to.equal(0)

        //  Check price in USD of the current RToken
        expect(await rToken.price()).to.equal(fp('1'))

        // Trigger recapitalization
        const sellAmt: BigNumber = await token0.balanceOf(backingManager.address)
        const minBuyAmt: BigNumber = sellAmt.sub(sellAmt.div(100)) // based on trade slippage 1%

        await expect(facade.runAuctionsForAllTraders())
          .to.emit(backingManager, 'TradeStarted')
          .withArgs(0, token0.address, token1.address, sellAmt, toBNDecimals(minBuyAmt, 6))

        const auctionTimestamp: number = await getLatestBlockTimestamp()

        // Check auction registered
        // Token0 -> Token1 Auction
        await expectTrade(backingManager, 0, {
          sell: token0.address,
          buy: token1.address,
          endTime: auctionTimestamp + Number(config.auctionLength),
          externalId: bn('0'),
        })

        // Check state
        expect(await basketHandler.status()).to.equal(CollateralStatus.SOUND)
        expect(await basketHandler.fullyCapitalized()).to.equal(false)
        // Asset value is zero, everything was moved to the Market
        expect(await facade.callStatic.totalAssetValue()).to.equal(0)
        expect(await token0.balanceOf(backingManager.address)).to.equal(0)
        expect(await token1.balanceOf(backingManager.address)).to.equal(0)
        expect(await rToken.totalSupply()).to.equal(issueAmount)

        //  Check price in USD of the current RToken
        expect(await rToken.price()).to.equal(fp('1'))

        // Check Gnosis
        expect(await token0.balanceOf(gnosis.address)).to.equal(issueAmount)

        //  Another call should not create any new auctions if still ongoing
        await expect(facade.runAuctionsForAllTraders()).to.not.emit(backingManager, 'TradeStarted')

        // Perform Mock Bids for the new Token (addr1 has balance)
        // Get fair price - all tokens
        await token1.connect(addr1).approve(gnosis.address, toBNDecimals(sellAmt, 6))
        await gnosis.placeBid(0, {
          bidder: addr1.address,
          sellAmount: sellAmt,
          buyAmount: toBNDecimals(sellAmt, 6),
        })

        // Advance time till auction ended
        await advanceTime(config.auctionLength.add(100).toString())

        //  End current auction, should  not start any new auctions
        await expectEvents(facade.runAuctionsForAllTraders(), [
          {
            contract: backingManager,
            name: 'TradeSettled',
            args: [0, token0.address, token1.address, sellAmt, toBNDecimals(sellAmt, 6)],
            emitted: true,
          },
          { contract: backingManager, name: 'TradeStarted', emitted: false },
        ])

        // Check state - Order restablished
        expect(await basketHandler.status()).to.equal(CollateralStatus.SOUND)
        expect(await basketHandler.fullyCapitalized()).to.equal(true)
        expect(await facade.callStatic.totalAssetValue()).to.equal(issueAmount)
        expect(await token0.balanceOf(backingManager.address)).to.equal(0)
        expect(await token1.balanceOf(backingManager.address)).to.equal(
          toBNDecimals(issueAmount, 6)
        )
        expect(await rToken.totalSupply()).to.equal(issueAmount)

        //  Check price in USD of the current RToken
        expect(await rToken.price()).to.equal(fp('1'))
      })

      it('Should recapitalize correctly when switching basket - Taking Haircut - No RSR', async () => {
        // Set prime basket
        await basketHandler.connect(owner).setPrimeBasket([token1.address], [fp('1')])

        // Check initial state
        expect(await basketHandler.status()).to.equal(CollateralStatus.SOUND)
        expect(await basketHandler.fullyCapitalized()).to.equal(true)
        expect(await facade.callStatic.totalAssetValue()).to.equal(issueAmount)
        expect(await token0.balanceOf(backingManager.address)).to.equal(issueAmount)
        expect(await token1.balanceOf(backingManager.address)).to.equal(0)
        expect(await rToken.totalSupply()).to.equal(issueAmount)

        //  Check price in USD of the current RToken
        expect(await rToken.price()).to.equal(fp('1'))

        // Switch Basket
        await expect(basketHandler.connect(owner).switchBasket())
          .to.emit(basketHandler, 'BasketSet')
          .withArgs([token1.address], [fp('1')], false)

        // Check state remains SOUND
        expect(await basketHandler.status()).to.equal(CollateralStatus.SOUND)
        expect(await basketHandler.fullyCapitalized()).to.equal(false)
        expect(await facade.callStatic.totalAssetValue()).to.equal(issueAmount)
        expect(await token0.balanceOf(backingManager.address)).to.equal(issueAmount)
        expect(await token1.balanceOf(backingManager.address)).to.equal(0)

        //  Check price in USD of the current RToken
        expect(await rToken.price()).to.equal(fp('1'))

        // Trigger recapitalization
        const sellAmt: BigNumber = await token0.balanceOf(backingManager.address)
        const minBuyAmt: BigNumber = sellAmt.sub(sellAmt.div(100)) // based on trade slippage 1%

        await expect(facade.runAuctionsForAllTraders())
          .to.emit(backingManager, 'TradeStarted')
          .withArgs(0, token0.address, token1.address, sellAmt, toBNDecimals(minBuyAmt, 6))

        const auctionTimestamp: number = await getLatestBlockTimestamp()

        // Check auction registered
        // Token0 -> Token1 Auction
        await expectTrade(backingManager, 0, {
          sell: token0.address,
          buy: token1.address,
          endTime: auctionTimestamp + Number(config.auctionLength),
          externalId: bn('0'),
        })

        // Check state
        expect(await basketHandler.status()).to.equal(CollateralStatus.SOUND)
        expect(await basketHandler.fullyCapitalized()).to.equal(false)
        // Asset value is zero, everything was moved to the Market
        expect(await facade.callStatic.totalAssetValue()).to.equal(0)
        expect(await token0.balanceOf(backingManager.address)).to.equal(0)
        expect(await token1.balanceOf(backingManager.address)).to.equal(0)

        //  Check price in USD of the current RToken
        expect(await rToken.price()).to.equal(fp('1'))

        // Check Gnosis
        expect(await token0.balanceOf(gnosis.address)).to.equal(issueAmount)

        //  Another call should not create any new auctions if still ongoing
        await expect(facade.runAuctionsForAllTraders()).to.not.emit(backingManager, 'TradeStarted')

        // Perform Mock Bids for the new Token (addr1 has balance)
        // Only cover minBuyAmount - 10% less
        await token1.connect(addr1).approve(gnosis.address, toBNDecimals(sellAmt, 6))
        await gnosis.placeBid(0, {
          bidder: addr1.address,
          sellAmount: sellAmt,
          buyAmount: toBNDecimals(minBuyAmt, 6),
        })

        // Advance time till auction ended
        await advanceTime(config.auctionLength.add(100).toString())

        //  End current auction, should  not start any new auctions
        await expectEvents(facade.runAuctionsForAllTraders(), [
          {
            contract: backingManager,
            name: 'TradeSettled',
            args: [0, token0.address, token1.address, sellAmt, toBNDecimals(minBuyAmt, 6)],
            emitted: true,
          },
          { contract: backingManager, name: 'TradeStarted', emitted: false },
        ])

        // Check state - Haircut taken, price of RToken has been reduced
        expect(await basketHandler.status()).to.equal(CollateralStatus.SOUND)
        expect(await basketHandler.fullyCapitalized()).to.equal(true)
        expect(await facade.callStatic.totalAssetValue()).to.equal(minBuyAmt)
        expect(await token0.balanceOf(backingManager.address)).to.equal(0)
        expect(await token1.balanceOf(backingManager.address)).to.equal(toBNDecimals(minBuyAmt, 6))
        expect(await rToken.totalSupply()).to.equal(issueAmount) // Supply remains constant

        //  Check price in USD of the current RToken - Haircut of 10% taken
        expect(await rToken.price()).to.equal(fp('0.99'))
      })

      it('Should recapitalize correctly when switching basket - Using RSR for remainder', async () => {
        // Set prime basket
        await basketHandler.connect(owner).setPrimeBasket([token1.address], [fp('1')])

        // Check initial state
        expect(await basketHandler.status()).to.equal(CollateralStatus.SOUND)
        expect(await basketHandler.fullyCapitalized()).to.equal(true)
        expect(await facade.callStatic.totalAssetValue()).to.equal(issueAmount)
        expect(await token0.balanceOf(backingManager.address)).to.equal(issueAmount)
        expect(await token1.balanceOf(backingManager.address)).to.equal(0)
        expect(await rToken.totalSupply()).to.equal(issueAmount)

        //  Check price in USD of the current RToken
        expect(await rToken.price()).to.equal(fp('1'))

        // Perform stake
        const stkAmount: BigNumber = bn('100e18')
        await rsr.connect(addr1).approve(stRSR.address, stkAmount)
        await stRSR.connect(addr1).stake(stkAmount)

        // Check stakes
        expect(await rsr.balanceOf(stRSR.address)).to.equal(stkAmount)
        expect(await stRSR.balanceOf(addr1.address)).to.equal(stkAmount)

        // Switch Basket
        await expect(basketHandler.connect(owner).switchBasket())
          .to.emit(basketHandler, 'BasketSet')
          .withArgs([token1.address], [fp('1')], false)

        // Check state remains SOUND
        expect(await basketHandler.status()).to.equal(CollateralStatus.SOUND)
        expect(await basketHandler.fullyCapitalized()).to.equal(false)
        expect(await facade.callStatic.totalAssetValue()).to.equal(issueAmount)
        expect(await token0.balanceOf(backingManager.address)).to.equal(issueAmount)
        expect(await token1.balanceOf(backingManager.address)).to.equal(0)
        expect(await rToken.totalSupply()).to.equal(issueAmount)

        //  Check price in USD of the current RToken
        expect(await rToken.price()).to.equal(fp('1'))

        // Trigger recapitalization
        const sellAmt: BigNumber = await token0.balanceOf(backingManager.address)
        const minBuyAmt: BigNumber = sellAmt.sub(sellAmt.div(100)) // based on trade slippage 1%

        await expect(facade.runAuctionsForAllTraders())
          .to.emit(backingManager, 'TradeStarted')
          .withArgs(0, token0.address, token1.address, sellAmt, toBNDecimals(minBuyAmt, 6))

        let auctionTimestamp: number = await getLatestBlockTimestamp()

        // Check auction registered
        // Token0 -> Token1 Auction
        await expectTrade(backingManager, 0, {
          sell: token0.address,
          buy: token1.address,
          endTime: auctionTimestamp + Number(config.auctionLength),
          externalId: bn('0'),
        })

        // Check state
        expect(await basketHandler.status()).to.equal(CollateralStatus.SOUND)
        expect(await basketHandler.fullyCapitalized()).to.equal(false)
        // Asset value is zero, everything was moved to the Market
        expect(await facade.callStatic.totalAssetValue()).to.equal(0)
        expect(await token0.balanceOf(backingManager.address)).to.equal(0)
        expect(await token1.balanceOf(backingManager.address)).to.equal(0)
        expect(await rToken.totalSupply()).to.equal(issueAmount)

        //  Check price in USD of the current RToken
        expect(await rToken.price()).to.equal(fp('1'))

        // Check Gnosis
        expect(await token0.balanceOf(gnosis.address)).to.equal(issueAmount)

        //  Another call should not create any new auctions if still ongoing
        await expect(facade.runAuctionsForAllTraders()).to.not.emit(backingManager, 'TradeStarted')

        // Perform Mock Bids for the new Token (addr1 has balance)
        // Get fair price - minBuyAmt
        await token1.connect(addr1).approve(gnosis.address, toBNDecimals(sellAmt, 6))
        await gnosis.placeBid(0, {
          bidder: addr1.address,
          sellAmount: sellAmt,
          buyAmount: toBNDecimals(minBuyAmt, 6),
        })

        // Advance time till auction ended
        await advanceTime(config.auctionLength.add(100).toString())

        // End current auction, should start a new one to sell RSR for collateral
        // Only 1e18 Tokens left to buy - Sets Buy amount as independent value
        const buyAmtBidRSR: BigNumber = sellAmt.sub(minBuyAmt)
        const sellAmtRSR: BigNumber = buyAmtBidRSR.mul(BN_SCALE_FACTOR).div(fp('0.99')) // Due to trade slippage 1% - Calculation to match Solidity

        await expectEvents(facade.runAuctionsForAllTraders(), [
          {
            contract: backingManager,
            name: 'TradeSettled',
            args: [0, token0.address, token1.address, sellAmt, toBNDecimals(minBuyAmt, 6)],
            emitted: true,
          },

          {
            contract: backingManager,
            name: 'TradeStarted',
            args: [1, rsr.address, token1.address, sellAmtRSR, toBNDecimals(buyAmtBidRSR, 6)],
            emitted: true,
          },
        ])

        auctionTimestamp = await getLatestBlockTimestamp()

        // RSR -> Token1 Auction
        await expectTrade(backingManager, 1, {
          sell: rsr.address,
          buy: token1.address,
          endTime: auctionTimestamp + Number(config.auctionLength),
          externalId: bn('1'),
        })

        // Check state
        expect(await basketHandler.status()).to.equal(CollateralStatus.SOUND)
        expect(await basketHandler.fullyCapitalized()).to.equal(false)
        expect(await token0.balanceOf(backingManager.address)).to.equal(0)
        expect(await token1.balanceOf(backingManager.address)).to.equal(toBNDecimals(minBuyAmt, 6))
        expect(await rToken.totalSupply()).to.equal(issueAmount)

        //  Check price in USD of the current RToken
        expect(await rToken.price()).to.equal(fp('1'))

        // Check Gnosis
        expect(await rsr.balanceOf(gnosis.address)).to.equal(sellAmtRSR)

        //  Another call should not create any new auctions if still ongoing
        await expect(facade.runAuctionsForAllTraders()).to.not.emit(backingManager, 'TradeStarted')

        // Perform Mock Bids for the new Token (addr1 has balance)
        // Cover buyAmtBidRSR which is all the RSR required
        await token1.connect(addr1).approve(gnosis.address, toBNDecimals(sellAmtRSR, 6))
        await gnosis.placeBid(1, {
          bidder: addr1.address,
          sellAmount: sellAmtRSR,
          buyAmount: toBNDecimals(buyAmtBidRSR, 6),
        })

        // Advance time till auction ended
        await advanceTime(config.auctionLength.add(100).toString())

        //  End current auction, should  not start any new auctions
        await expectEvents(facade.runAuctionsForAllTraders(), [
          {
            contract: backingManager,
            name: 'TradeSettled',
            args: [1, rsr.address, token1.address, sellAmtRSR, toBNDecimals(buyAmtBidRSR, 6)],
            emitted: true,
          },
          {
            contract: backingManager,
            name: 'TradeStarted',
            emitted: false,
          },
        ])

        // Check state - Order restablished
        expect(await basketHandler.status()).to.equal(CollateralStatus.SOUND)
        expect(await basketHandler.fullyCapitalized()).to.equal(true)
        expect(await token0.balanceOf(backingManager.address)).to.equal(0)
        expect(await token1.balanceOf(backingManager.address)).to.equal(
          toBNDecimals(issueAmount, 6)
        )
        expect(await rToken.totalSupply()).to.equal(issueAmount)

        //  Check price in USD of the current RToken
        expect(await rToken.price()).to.equal(fp('1'))
      })

      it('Should recapitalize correctly in case of default - Taking Haircut - No RSR', async () => {
        // Register Collateral
        await assetRegistry.connect(owner).register(backupCollateral1.address)

        // Set backup configuration - USDT as backup
        await basketHandler
          .connect(owner)
          .setBackupConfig(ethers.utils.formatBytes32String('USD'), bn(1), [backupToken1.address])

        // Check initial state
        expect(await basketHandler.status()).to.equal(CollateralStatus.SOUND)
        expect(await basketHandler.fullyCapitalized()).to.equal(true)
        expect(await facade.callStatic.totalAssetValue()).to.equal(issueAmount)
        expect(await token0.balanceOf(backingManager.address)).to.equal(issueAmount)
        expect(await backupToken1.balanceOf(backingManager.address)).to.equal(0)
        expect(await rToken.totalSupply()).to.equal(issueAmount)

        //  Check price in USD of the current RToken
        expect(await rToken.price()).to.equal(fp('1'))

        // Set Token0 to default - 50% price reduction
        await aaveOracleInternal.setPrice(token0.address, bn('1.25e14'))

        // Running auctions will not trigger recapitalization until collateral defauls
        await expect(facade.runAuctionsForAllTraders()).to.not.emit(backingManager, 'TradeStarted')

        // Mark default as probable
        await collateral0.forceUpdates()
        expect(await basketHandler.status()).to.equal(CollateralStatus.IFFY)

        // Advance time post delayUntilDefault
        await advanceTime((await collateral0.delayUntilDefault()).toString())

        // Confirm default
        await collateral0.forceUpdates()
        expect(await basketHandler.status()).to.equal(CollateralStatus.DISABLED)

        // Ensure valid basket
        await basketHandler.ensureBasket()

        // Check new state after basket switch
        expect(await basketHandler.status()).to.equal(CollateralStatus.SOUND)
        expect(await basketHandler.fullyCapitalized()).to.equal(false)
        // Asset value is zero, the only collateral held is defaulted
        expect(await facade.callStatic.totalAssetValue()).to.equal(0)
        expect(await token0.balanceOf(backingManager.address)).to.equal(issueAmount)
        expect(await backupToken1.balanceOf(backingManager.address)).to.equal(0)
        expect(await rToken.totalSupply()).to.equal(issueAmount)

        //  Check price in USD of the current RTokenc- Remains the same
        expect(await rToken.price()).to.equal(fp('1'))

        // Running auctions will trigger recapitalization - All balance will be redeemed
        const sellAmt: BigNumber = await token0.balanceOf(backingManager.address)

        await expect(facade.runAuctionsForAllTraders())
          .to.emit(backingManager, 'TradeStarted')
          .withArgs(0, token0.address, backupToken1.address, sellAmt, bn('0'))

        const auctionTimestamp = await getLatestBlockTimestamp()

        // Token0 -> Backup Token Auction
        await expectTrade(backingManager, 0, {
          sell: token0.address,
          buy: backupToken1.address,
          endTime: auctionTimestamp + Number(config.auctionLength),
          externalId: bn('0'),
        })

        // Another call should not create any new auctions if still ongoing
        await expect(facade.runAuctionsForAllTraders()).to.not.emit(backingManager, 'TradeStarted')

        // Check state
        expect(await basketHandler.status()).to.equal(CollateralStatus.SOUND)
        expect(await basketHandler.fullyCapitalized()).to.equal(false)
        // Asset value is zero, the only collateral held is defaulted
        expect(await facade.callStatic.totalAssetValue()).to.equal(0)
        expect(await token0.balanceOf(backingManager.address)).to.equal(0)
        expect(await backupToken1.balanceOf(backingManager.address)).to.equal(0)
        expect(await rToken.totalSupply()).to.equal(issueAmount)

        //  Check price in USD of the current RToken - Reduced 50%
        expect(await rToken.price()).to.equal(fp('1'))

        //  Perform Mock Bids for the new Token (addr1 has balance)
        //  Assume fair price, get half of the tokens (because price reduction was 50%)
        const minBuyAmt: BigNumber = sellAmt.div(2)
        await backupToken1.connect(addr1).approve(gnosis.address, minBuyAmt)
        await gnosis.placeBid(0, {
          bidder: addr1.address,
          sellAmount: sellAmt,
          buyAmount: minBuyAmt,
        })

        //  Advance time till auction ended
        await advanceTime(config.auctionLength.add(100).toString())

        // Run auctions - will end current, will not open any new auctions (no RSR)
        await expectEvents(facade.runAuctionsForAllTraders(), [
          {
            contract: backingManager,
            name: 'TradeSettled',
            args: [0, token0.address, backupToken1.address, sellAmt, minBuyAmt],
            emitted: true,
          },
          {
            contract: backingManager,
            name: 'TradeStarted',
            emitted: false,
          },
        ])

        // Check state - Haircut taken, price of RToken has been reduced
        expect(await basketHandler.status()).to.equal(CollateralStatus.SOUND)
        expect(await basketHandler.fullyCapitalized()).to.equal(true)
        expect(await facade.callStatic.totalAssetValue()).to.equal(minBuyAmt)
        expect(await token0.balanceOf(backingManager.address)).to.equal(0)
        expect(await backupToken1.balanceOf(backingManager.address)).to.equal(minBuyAmt)
        expect(await rToken.totalSupply()).to.equal(issueAmount) // Supply remains constant

        //  Check price in USD of the current RToken - Haircut of 50% taken
        expect(await rToken.price()).to.equal(fp('1').div(2))
      })

      it('Should recapitalize correctly in case of default - Using RSR for remainder', async () => {
        // Register Collateral
        await assetRegistry.connect(owner).register(backupCollateral1.address)

        // Set backup configuration - USDT as backup
        await basketHandler
          .connect(owner)
          .setBackupConfig(ethers.utils.formatBytes32String('USD'), bn(1), [backupToken1.address])

        // Set new max auction size for asset (will require 2 auctions)
        const AaveCollateralFactory: ContractFactory = await ethers.getContractFactory(
          'AavePricedFiatCollateral'
        )
        const newCollateral0: Collateral = <Collateral>(
          await AaveCollateralFactory.deploy(
            token0.address,
            bn('25e18'),
            await backupCollateral1.defaultThreshold(),
            await backupCollateral1.delayUntilDefault(),
            compoundMock.address,
            aaveMock.address
          )
        )

        // Perform swap
        await assetRegistry.connect(owner).swapRegistered(newCollateral0.address)

        // Check initial state
        expect(await basketHandler.status()).to.equal(CollateralStatus.SOUND)
        expect(await basketHandler.fullyCapitalized()).to.equal(true)
        expect(await facade.callStatic.totalAssetValue()).to.equal(issueAmount)
        expect(await token0.balanceOf(backingManager.address)).to.equal(issueAmount)
        expect(await backupToken1.balanceOf(backingManager.address)).to.equal(0)
        expect(await rToken.totalSupply()).to.equal(issueAmount)

        //  Check price in USD of the current RToken
        expect(await rToken.price()).to.equal(fp('1'))

        // Perform stake
        const stkAmount: BigNumber = bn('100e18')
        await rsr.connect(addr1).approve(stRSR.address, stkAmount)
        await stRSR.connect(addr1).stake(stkAmount)

        // Check stakes
        expect(await rsr.balanceOf(stRSR.address)).to.equal(stkAmount)
        expect(await stRSR.balanceOf(addr1.address)).to.equal(stkAmount)

        // Set Token0 to default - 50% price reduction
        await aaveOracleInternal.setPrice(token0.address, bn('1.25e14'))

        // Mark default as probable
        await basketHandler.ensureBasket()
        expect(await basketHandler.status()).to.equal(CollateralStatus.IFFY)

        // Advance time post collateral's default delay
        await advanceTime((await newCollateral0.delayUntilDefault()).toString())

        // Confirm default and trigger basket switch
        await basketHandler.ensureBasket()

        // Check new state after basket switch
        expect(await basketHandler.status()).to.equal(CollateralStatus.SOUND)
        expect(await basketHandler.fullyCapitalized()).to.equal(false)
        // Asset value is zero, the only collateral held is defaulted
        expect(await facade.callStatic.totalAssetValue()).to.equal(0)
        expect(await token0.balanceOf(backingManager.address)).to.equal(issueAmount)
        expect(await backupToken1.balanceOf(backingManager.address)).to.equal(0)
        expect(await rToken.totalSupply()).to.equal(issueAmount)

        // Running auctions will trigger recapitalization - Half of the balance can be redeemed
        const sellAmt: BigNumber = (await token0.balanceOf(backingManager.address)).div(2)

        await expect(facade.runAuctionsForAllTraders())
          .to.emit(backingManager, 'TradeStarted')
          .withArgs(0, token0.address, backupToken1.address, sellAmt, bn('0'))

        let auctionTimestamp = await getLatestBlockTimestamp()

        // Token0 -> Backup Token Auction
        await expectTrade(backingManager, 0, {
          sell: token0.address,
          buy: backupToken1.address,
          endTime: auctionTimestamp + Number(config.auctionLength),
          externalId: bn('0'),
        })

        // Check state
        expect(await basketHandler.status()).to.equal(CollateralStatus.SOUND)
        expect(await basketHandler.fullyCapitalized()).to.equal(false)
        // Asset value is zero, the only collateral held is defaulted
        expect(await facade.callStatic.totalAssetValue()).to.equal(0)
        expect(await token0.balanceOf(backingManager.address)).to.equal(issueAmount.sub(sellAmt))
        expect(await backupToken1.balanceOf(backingManager.address)).to.equal(0)
        expect(await rToken.totalSupply()).to.equal(issueAmount)

        //  Check price in USD of the current RToken - Remains the same
        expect(await rToken.price()).to.equal(fp('1'))

        //  Perform Mock Bids (addr1 has balance)
        // Assume fair price, get half of the tokens (because price reduction was 50%)
        const minBuyAmt: BigNumber = sellAmt.div(2)
        await backupToken1.connect(addr1).approve(gnosis.address, minBuyAmt)
        await gnosis.placeBid(0, {
          bidder: addr1.address,
          sellAmount: sellAmt,
          buyAmount: minBuyAmt,
        })

        //  Advance time till auction ended
        await advanceTime(config.auctionLength.add(100).toString())

        // Run auctions - will end current, and will open a new auction for the other half
        await expectEvents(facade.runAuctionsForAllTraders(), [
          {
            contract: backingManager,
            name: 'TradeSettled',
            args: [0, token0.address, backupToken1.address, sellAmt, minBuyAmt],
            emitted: true,
          },
          {
            contract: backingManager,
            name: 'TradeStarted',
            args: [1, token0.address, backupToken1.address, sellAmt, bn('0')],
            emitted: true,
          },
        ])

        // Check new auction
        // Token0 -> Backup Token Auction
        await expectTrade(backingManager, 1, {
          sell: token0.address,
          buy: backupToken1.address,
          endTime: (await getLatestBlockTimestamp()) + Number(config.auctionLength),
          externalId: bn('1'),
        })

        // Check state
        expect(await basketHandler.status()).to.equal(CollateralStatus.SOUND)
        expect(await basketHandler.fullyCapitalized()).to.equal(false)
        expect(await facade.callStatic.totalAssetValue()).to.equal(minBuyAmt)
        expect(await token0.balanceOf(backingManager.address)).to.equal(0)
        expect(await backupToken1.balanceOf(backingManager.address)).to.equal(minBuyAmt)
        expect(await rToken.totalSupply()).to.equal(issueAmount)

        //  Check price in USD of the current RToken - Remains the same
        expect(await rToken.price()).to.equal(fp('1'))

        //  Perform Mock Bids (addr1 has balance)
        // Assume fair price, get half of the tokens (because price reduction was 50%)
        await backupToken1.connect(addr1).approve(gnosis.address, minBuyAmt)
        await gnosis.placeBid(1, {
          bidder: addr1.address,
          sellAmount: sellAmt,
          buyAmount: minBuyAmt,
        })

        //  Advance time till auction ended
        await advanceTime(config.auctionLength.add(100).toString())

        // Check staking situation remains unchanged
        expect(await rsr.balanceOf(stRSR.address)).to.equal(stkAmount)
        expect(await stRSR.balanceOf(addr1.address)).to.equal(stkAmount)

        // End current auction, should start a new one to sell RSR for collateral
        // 50e18 Tokens left to buy - Sets Buy amount as independent value
        const buyAmtBidRSR: BigNumber = sellAmt
        const sellAmtRSR: BigNumber = buyAmtBidRSR.mul(BN_SCALE_FACTOR).div(fp('0.99')) // Due to trade slippage 1% - Calculation to match Solidity

        await expectEvents(facade.runAuctionsForAllTraders(), [
          {
            contract: backingManager,
            name: 'TradeSettled',
            args: [1, token0.address, backupToken1.address, sellAmt, minBuyAmt],
            emitted: true,
          },
          {
            contract: backingManager,
            name: 'TradeStarted',
            args: [2, rsr.address, backupToken1.address, sellAmtRSR, buyAmtBidRSR],
            emitted: true,
          },
        ])

        auctionTimestamp = await getLatestBlockTimestamp()

        // Check new auction
        // RSR -> Backup Token Auction
        await expectTrade(backingManager, 2, {
          sell: rsr.address,
          buy: backupToken1.address,
          endTime: auctionTimestamp + Number(config.auctionLength),
          externalId: bn('2'),
        })

        // Check state
        expect(await basketHandler.status()).to.equal(CollateralStatus.SOUND)
        expect(await basketHandler.fullyCapitalized()).to.equal(false)
        expect(await facade.callStatic.totalAssetValue()).to.equal(minBuyAmt.mul(2))
        expect(await token0.balanceOf(backingManager.address)).to.equal(0)
        expect(await backupToken1.balanceOf(backingManager.address)).to.equal(minBuyAmt.mul(2))
        expect(await rToken.totalSupply()).to.equal(issueAmount)

        //  Check price in USD of the current RToken - Remains the same
        expect(await rToken.price()).to.equal(fp('1'))

        // Should have seized RSR
        expect(await rsr.balanceOf(stRSR.address)).to.equal(stkAmount.sub(sellAmtRSR)) // Sent to market (auction)

        //  Perform Mock Bids for RSR (addr1 has balance)
        // Assume fair price RSR = 1 get all of them
        await backupToken1.connect(addr1).approve(gnosis.address, buyAmtBidRSR)
        await gnosis.placeBid(2, {
          bidder: addr1.address,
          sellAmount: sellAmtRSR,
          buyAmount: buyAmtBidRSR,
        })

        //  Advance time till auction ended
        await advanceTime(config.auctionLength.add(100).toString())

        // End current auction
        await expectEvents(facade.runAuctionsForAllTraders(), [
          {
            contract: backingManager,
            name: 'TradeSettled',
            args: [2, rsr.address, backupToken1.address, sellAmtRSR, buyAmtBidRSR],
            emitted: true,
          },
          {
            contract: backingManager,
            name: 'TradeStarted',
            emitted: false,
          },
        ])

        //  Should have seized RSR
        expect(await rsr.balanceOf(stRSR.address)).to.equal(stkAmount.sub(sellAmtRSR)) // Sent to market (auction)

        // Check final state - All back to normal
        expect(await basketHandler.status()).to.equal(CollateralStatus.SOUND)
        expect(await basketHandler.fullyCapitalized()).to.equal(true)
        expect(await facade.callStatic.totalAssetValue()).to.equal(
          minBuyAmt.mul(2).add(buyAmtBidRSR)
        )
        expect(await facade.callStatic.totalAssetValue()).to.equal(issueAmount)
        expect(await token0.balanceOf(backingManager.address)).to.equal(0)
        expect(await backupToken1.balanceOf(backingManager.address)).to.equal(issueAmount)
        expect(await rToken.totalSupply()).to.equal(issueAmount)

        //  Check price in USD of the current RToken - Remains the same
        expect(await rToken.price()).to.equal(fp('1'))
      })

      it('Should recapitalize correctly in case of default - Using RSR for remainder - Multiple tokens and auctions - No overshoot', async () => {
        // Set backing buffer and max slippage to zero for simplification
        await backingManager.connect(owner).setMaxTradeSlippage(0)
        await backingManager.connect(owner).setBackingBuffer(0)

        // Register Collateral
        await assetRegistry.connect(owner).register(backupCollateral1.address)
        await assetRegistry.connect(owner).register(backupCollateral2.address)
        await assetRegistry.connect(owner).register(backupCollateral3.address)
        await assetRegistry.connect(owner).register(backupCollateral4.address)

        // Set backup configuration - USDT as backup
        await basketHandler
          .connect(owner)
          .setBackupConfig(ethers.utils.formatBytes32String('USD'), bn(4), [
            backupToken1.address,
            backupToken2.address,
            backupToken3.address,
            backupToken4.address,
          ])

        // Check initial state
        expect(await basketHandler.status()).to.equal(CollateralStatus.SOUND)
        expect(await basketHandler.fullyCapitalized()).to.equal(true)
        expect(await facade.callStatic.totalAssetValue()).to.equal(issueAmount)
        expect(await token0.balanceOf(backingManager.address)).to.equal(issueAmount)
        expect(await backupToken1.balanceOf(backingManager.address)).to.equal(0)
        expect(await backupToken2.balanceOf(backingManager.address)).to.equal(0)
        expect(await backupToken3.balanceOf(backingManager.address)).to.equal(0)
        expect(await backupToken4.balanceOf(backingManager.address)).to.equal(0)
        expect(await rToken.totalSupply()).to.equal(issueAmount)

        //  Check price in USD of the current RToken
        expect(await rToken.price()).to.equal(fp('1'))

        // Perform stake
        const stkAmount: BigNumber = bn('10000e18')
        await rsr.connect(addr1).approve(stRSR.address, stkAmount)
        await stRSR.connect(addr1).stake(stkAmount)

        // Check stakes
        expect(await rsr.balanceOf(stRSR.address)).to.equal(stkAmount)
        expect(await stRSR.balanceOf(addr1.address)).to.equal(stkAmount)

        // Set Token0 to default - 50% price reduction
        await aaveOracleInternal.setPrice(token0.address, bn('1.25e14'))

        // Mark default as probable
        await basketHandler.ensureBasket()
        expect(await basketHandler.status()).to.equal(CollateralStatus.IFFY)

        // Advance time post collateral's default delay
        await advanceTime((await collateral0.delayUntilDefault()).toString())

        // Confirm default and trigger basket switch
        const newTokens = [
          backupToken1.address,
          backupToken2.address,
          backupToken3.address,
          backupToken4.address,
        ]
        const bkpTokenRefAmt: BigNumber = bn('0.25e18')
        const newRefAmounts = [bkpTokenRefAmt, bkpTokenRefAmt, bkpTokenRefAmt, bkpTokenRefAmt]

        await expect(basketHandler.ensureBasket())
          .to.emit(basketHandler, 'BasketSet')
          .withArgs(newTokens, newRefAmounts, false)

        // Check new state after basket switch
        expect(await basketHandler.status()).to.equal(CollateralStatus.SOUND)
        expect(await basketHandler.fullyCapitalized()).to.equal(false)
        // Asset value is zero, the only collateral held is defaulted
        expect(await facade.callStatic.totalAssetValue()).to.equal(0)
        await expectCurrentBacking({
          tokens: newTokens,
          quantities: [bn('0'), bn('0'), bn('0'), bn('0')],
        })

        expect(await token0.balanceOf(backingManager.address)).to.equal(issueAmount)
        expect(await backupToken1.balanceOf(backingManager.address)).to.equal(0)
        expect(await rToken.totalSupply()).to.equal(issueAmount)

        // Running auctions will trigger recapitalization - All token balance can be redeemed
        const sellAmt: BigNumber = await token0.balanceOf(backingManager.address)

        await expect(facade.runAuctionsForAllTraders())
          .to.emit(backingManager, 'TradeStarted')
          .withArgs(0, token0.address, backupToken1.address, sellAmt, bn('0'))

        let auctionTimestamp = await getLatestBlockTimestamp()

        // Token0 -> Backup Token Auction
        await expectTrade(backingManager, 0, {
          sell: token0.address,
          buy: backupToken1.address,
          endTime: auctionTimestamp + Number(config.auctionLength),
          externalId: bn('0'),
        })

        //  Perform Mock Bids (addr1 has balance)
        // Assume fair price, get 80% the tokens - More than what we need for this token
        const minBuyAmt: BigNumber = sellAmt.mul(80).div(100)
        await backupToken1.connect(addr1).approve(gnosis.address, minBuyAmt)
        await gnosis.placeBid(0, {
          bidder: addr1.address,
          sellAmount: sellAmt,
          buyAmount: minBuyAmt,
        })

        //  Advance time till auction ended
        await advanceTime(config.auctionLength.add(100).toString())

        //  Run auctions - will end current, and will open a new auction to buy the remaining backup tokens
        const requiredBkpToken: BigNumber = issueAmount.mul(bkpTokenRefAmt).div(BN_SCALE_FACTOR)
        const sellAmtBkp: BigNumber = requiredBkpToken // Will auction only what is required
        const minBuyAmtBkp: BigNumber = sellAmtBkp // No trade slippage

        await expectEvents(facade.runAuctionsForAllTraders(), [
          {
            contract: backingManager,
            name: 'TradeSettled',
            args: [0, token0.address, backupToken1.address, sellAmt, minBuyAmt],
            emitted: true,
          },
          {
            contract: backingManager,
            name: 'TradeStarted',
            args: [1, backupToken1.address, backupToken2.address, sellAmtBkp, minBuyAmtBkp],
            emitted: true,
          },
        ])

        // Check new auction
        // Backup Token 1 -> Backup Token 2 Auction
        await expectTrade(backingManager, 1, {
          sell: backupToken1.address,
          buy: backupToken2.address,
          endTime: (await getLatestBlockTimestamp()) + Number(config.auctionLength),
          externalId: bn('1'),
        })

        // Check backing changed
        await expectCurrentBacking({
          tokens: newTokens,
          quantities: [minBuyAmt.sub(sellAmtBkp), bn('0'), bn('0'), bn('0')],
        })

        //  Perform Mock Bids (addr1 has balance)
        // Assume fair price, get all the required tokens
        await backupToken2.connect(addr1).approve(gnosis.address, minBuyAmt)
        await gnosis.placeBid(1, {
          bidder: addr1.address,
          sellAmount: sellAmtBkp,
          buyAmount: minBuyAmtBkp,
        })

        // Advance time till auction ended
        await advanceTime(config.auctionLength.add(100).toString())

        // Check staking situation remains unchanged
        expect(await rsr.balanceOf(stRSR.address)).to.equal(stkAmount)
        expect(await stRSR.balanceOf(addr1.address)).to.equal(stkAmount)

        //  Run auctions - will end current, and will open a new auction to buy the remaining backup tokens
        // We still have funds of backup Token 1 to trade for the other tokens
        await expectEvents(facade.runAuctionsForAllTraders(), [
          {
            contract: backingManager,
            name: 'TradeSettled',
            args: [1, backupToken1.address, backupToken2.address, sellAmtBkp, minBuyAmtBkp],
            emitted: true,
          },
          {
            contract: backingManager,
            name: 'TradeStarted',
            args: [2, backupToken1.address, backupToken3.address, sellAmtBkp, minBuyAmtBkp],
            emitted: true,
          },
        ])

        // Check new auction
        // Backup Token 1 -> Backup Token 3 Auction
        await expectTrade(backingManager, 2, {
          sell: backupToken1.address,
          buy: backupToken3.address,
          endTime: (await getLatestBlockTimestamp()) + Number(config.auctionLength),
          externalId: bn('2'),
        })

        // Check backing changed
        await expectCurrentBacking({
          tokens: newTokens,
          quantities: [minBuyAmt.sub(requiredBkpToken.mul(2)), requiredBkpToken, bn('0'), bn('0')],
        })

        //  Perform Mock Bids (addr1 has balance)
        // Assume fair price, get all the required tokens
        await backupToken3.connect(addr1).approve(gnosis.address, minBuyAmt)
        await gnosis.placeBid(2, {
          bidder: addr1.address,
          sellAmount: sellAmtBkp,
          buyAmount: minBuyAmtBkp,
        })

        // Advance time till auction ended
        await advanceTime(config.auctionLength.add(100).toString())

        // Check staking situation remains unchanged
        expect(await rsr.balanceOf(stRSR.address)).to.equal(stkAmount)
        expect(await stRSR.balanceOf(addr1.address)).to.equal(stkAmount)

        //  Run auctions - will end current, and will open a new auction to buy the remaining backup tokens
        // We still have a small portionn of funds of backup Token 1 to trade for the other tokens (only 5e18)
        const sellAmtBkp1Remainder: BigNumber = minBuyAmt.sub(sellAmtBkp.mul(3))
        const minBuyAmtBkp1Remainder: BigNumber = sellAmtBkp1Remainder // No trade splippage

        await expectEvents(facade.runAuctionsForAllTraders(), [
          {
            contract: backingManager,
            name: 'TradeSettled',
            args: [2, backupToken1.address, backupToken3.address, sellAmtBkp, minBuyAmtBkp],
            emitted: true,
          },
          {
            contract: backingManager,
            name: 'TradeStarted',
            args: [
              3,
              backupToken1.address,
              backupToken4.address,
              sellAmtBkp1Remainder,
              minBuyAmtBkp1Remainder,
            ],
            emitted: true,
          },
        ])

        // Check new auction
        // Backup Token 1 -> Backup Token 4 Auction
        await expectTrade(backingManager, 3, {
          sell: backupToken1.address,
          buy: backupToken4.address,
          endTime: (await getLatestBlockTimestamp()) + Number(config.auctionLength),
          externalId: bn('3'),
        })

        // Check backing changed
        await expectCurrentBacking({
          tokens: newTokens,
          quantities: [
            minBuyAmt.sub(requiredBkpToken.mul(2).add(sellAmtBkp1Remainder)),
            requiredBkpToken,
            requiredBkpToken,
            bn('0'),
          ],
        })

        //  Perform Mock Bids (addr1 has balance)
        // Assume fair price, get all the required tokens
        await backupToken4.connect(addr1).approve(gnosis.address, minBuyAmt)
        await gnosis.placeBid(3, {
          bidder: addr1.address,
          sellAmount: sellAmtBkp1Remainder,
          buyAmount: minBuyAmtBkp1Remainder,
        })

        // Advance time till auction ended
        await advanceTime(config.auctionLength.add(100).toString())

        // Check staking situation remains unchanged
        expect(await rsr.balanceOf(stRSR.address)).to.equal(stkAmount)
        expect(await stRSR.balanceOf(addr1.address)).to.equal(stkAmount)

        // End current auction, should start a new one to sell RSR for collateral
        // 20e18 Tokens of Backup Token 4 left to buy - Sets Buy amount as independent value
        const buyAmtBidRSR: BigNumber = requiredBkpToken.sub(minBuyAmtBkp1Remainder)
        const sellAmtRSR: BigNumber = buyAmtBidRSR // No trade slippage

        await expectEvents(facade.runAuctionsForAllTraders(), [
          {
            contract: backingManager,
            name: 'TradeSettled',
            args: [
              3,
              backupToken1.address,
              backupToken4.address,
              sellAmtBkp1Remainder,
              minBuyAmtBkp1Remainder,
            ],
            emitted: true,
          },
          {
            contract: backingManager,
            name: 'TradeStarted',
            args: [4, rsr.address, backupToken4.address, sellAmtRSR, buyAmtBidRSR],
            emitted: true,
          },
        ])

        auctionTimestamp = await getLatestBlockTimestamp()

        // Check new auction
        // RSR -> Backup Token 4 Auction
        await expectTrade(backingManager, 4, {
          sell: rsr.address,
          buy: backupToken4.address,
          endTime: auctionTimestamp + Number(config.auctionLength),
          externalId: bn('4'),
        })

        // Check backing changed
        await expectCurrentBacking({
          tokens: newTokens,
          quantities: [
            minBuyAmt.sub(requiredBkpToken.mul(2).add(sellAmtBkp1Remainder)),
            requiredBkpToken,
            requiredBkpToken,
            minBuyAmtBkp1Remainder,
          ],
        })

        // Should have seized RSR
        expect(await rsr.balanceOf(stRSR.address)).to.equal(stkAmount.sub(sellAmtRSR)) // Sent to market (auction)

        //  Perform Mock Bids for RSR (addr1 has balance)
        // Assume fair price RSR = 1 get all of them
        await backupToken4.connect(addr1).approve(gnosis.address, buyAmtBidRSR)
        await gnosis.placeBid(4, {
          bidder: addr1.address,
          sellAmount: sellAmtRSR,
          buyAmount: buyAmtBidRSR,
        })

        // Advance time till auction ended
        await advanceTime(config.auctionLength.add(100).toString())

        // End current auction
        await expectEvents(facade.runAuctionsForAllTraders(), [
          {
            contract: backingManager,
            name: 'TradeSettled',
            args: [4, rsr.address, backupToken4.address, sellAmtRSR, buyAmtBidRSR],
            emitted: true,
          },
          {
            contract: backingManager,
            name: 'TradeStarted',
            emitted: false,
          },
        ])

        // Check final state - All back to normal
        expect(await basketHandler.status()).to.equal(CollateralStatus.SOUND)
        expect(await basketHandler.fullyCapitalized()).to.equal(true)
        expect(await facade.callStatic.totalAssetValue()).to.equal(issueAmount)
        expect(await facade.callStatic.totalAssetValue()).to.equal(issueAmount)
        expect(await token0.balanceOf(backingManager.address)).to.equal(0)
        expect(await backupToken1.balanceOf(backingManager.address)).to.equal(requiredBkpToken)
        expect(await backupToken2.balanceOf(backingManager.address)).to.equal(requiredBkpToken)
        expect(await backupToken3.balanceOf(backingManager.address)).to.equal(requiredBkpToken)
        expect(await backupToken4.balanceOf(backingManager.address)).to.equal(requiredBkpToken)
        expect(await rToken.totalSupply()).to.equal(issueAmount)

        // Check backing changed
        await expectCurrentBacking({
          tokens: newTokens,
          quantities: [
            minBuyAmt.sub(requiredBkpToken.mul(2).add(sellAmtBkp1Remainder)),
            requiredBkpToken,
            requiredBkpToken,
            requiredBkpToken,
          ],
        })

        //  Check price in USD of the current RToken - Remains the same
        expect(await rToken.price()).to.equal(fp('1'))
      })

      it('Should use exceeding RSR in Backing Manager before seizing - Using RSR', async () => {
        // Set backing buffer and max slippage to zero for simplification
        await backingManager.connect(owner).setMaxTradeSlippage(0)
        await backingManager.connect(owner).setBackingBuffer(0)

        // Register Collateral
        await assetRegistry.connect(owner).register(backupCollateral1.address)

        // Set backup configuration - USDT as backup
        await basketHandler
          .connect(owner)
          .setBackupConfig(ethers.utils.formatBytes32String('USD'), bn(1), [backupToken1.address])

        // Check initial state
        expect(await basketHandler.status()).to.equal(CollateralStatus.SOUND)
        expect(await basketHandler.fullyCapitalized()).to.equal(true)
        expect(await facade.callStatic.totalAssetValue()).to.equal(issueAmount)
        expect(await token0.balanceOf(backingManager.address)).to.equal(issueAmount)
        expect(await backupToken1.balanceOf(backingManager.address)).to.equal(0)
        expect(await rToken.totalSupply()).to.equal(issueAmount)

        // Check price in USD of the current RToken
        expect(await rToken.price()).to.equal(fp('1'))

        // Perform stake
        const stkAmount: BigNumber = bn('100e18')
        await rsr.connect(addr1).approve(stRSR.address, stkAmount)
        await stRSR.connect(addr1).stake(stkAmount)

        // Check stakes
        expect(await rsr.balanceOf(stRSR.address)).to.equal(stkAmount)
        expect(await stRSR.balanceOf(addr1.address)).to.equal(stkAmount)

        // Set Token0 to default - 50% price reduction
        await aaveOracleInternal.setPrice(token0.address, bn('1.25e14'))

        // Mark default as probable
        await basketHandler.ensureBasket()
        expect(await basketHandler.status()).to.equal(CollateralStatus.IFFY)

        // Advance time post collateral's default delay
        await advanceTime((await collateral0.delayUntilDefault()).toString())

        // Confirm default and trigger basket switch
        await basketHandler.ensureBasket()

        // Running auctions will trigger recapitalization - All balance can be redeemed
        const sellAmt: BigNumber = await token0.balanceOf(backingManager.address)

        await expect(facade.runAuctionsForAllTraders())
          .to.emit(backingManager, 'TradeStarted')
          .withArgs(0, token0.address, backupToken1.address, sellAmt, bn('0'))

        let auctionTimestamp = await getLatestBlockTimestamp()

        // Token0 -> Backup Token Auction
        await expectTrade(backingManager, 0, {
          sell: token0.address,
          buy: backupToken1.address,
          endTime: auctionTimestamp + Number(config.auctionLength),
          externalId: bn('0'),
        })

        //  Perform Mock Bids (addr1 has balance)
        // Assume fair price, get half of the tokens (because price reduction was 50%)
        const minBuyAmt: BigNumber = sellAmt.div(2)
        await backupToken1.connect(addr1).approve(gnosis.address, minBuyAmt)
        await gnosis.placeBid(0, {
          bidder: addr1.address,
          sellAmount: sellAmt,
          buyAmount: minBuyAmt,
        })

        //  Advance time till auction ended
        await advanceTime(config.auctionLength.add(100).toString())

        // Run auctions - will end current, and will open a new auction to sell RSR for collateral
        // 50e18 Tokens left to buy - Sets Buy amount as independent value
        const buyAmtBidRSR: BigNumber = sellAmt.div(2)
        const sellAmtRSR: BigNumber = buyAmtBidRSR // No trade slippage

        await expectEvents(facade.runAuctionsForAllTraders(), [
          {
            contract: backingManager,
            name: 'TradeSettled',
            args: [0, token0.address, backupToken1.address, sellAmt, minBuyAmt],
            emitted: true,
          },
          {
            contract: backingManager,
            name: 'TradeStarted',
            args: [1, rsr.address, backupToken1.address, sellAmtRSR, buyAmtBidRSR],
            emitted: true,
          },
        ])

        auctionTimestamp = await getLatestBlockTimestamp()

        // Check new auction
        // RSR -> Backup Token Auction
        await expectTrade(backingManager, 1, {
          sell: rsr.address,
          buy: backupToken1.address,
          endTime: auctionTimestamp + Number(config.auctionLength),
          externalId: bn('1'),
        })

        // Check state
        expect(await basketHandler.status()).to.equal(CollateralStatus.SOUND)
        expect(await basketHandler.fullyCapitalized()).to.equal(false)
        expect(await facade.callStatic.totalAssetValue()).to.equal(minBuyAmt) // Reduced 50%
        expect(await token0.balanceOf(backingManager.address)).to.equal(0)
        expect(await backupToken1.balanceOf(backingManager.address)).to.equal(minBuyAmt)
        expect(await rToken.totalSupply()).to.equal(issueAmount)

        //  Check price in USD of the current RToken - Remains the same
        expect(await rToken.price()).to.equal(fp('1'))

        // Should have seized RSR  - Nothing in backing manager so far
        expect(await rsr.balanceOf(stRSR.address)).to.equal(stkAmount.sub(sellAmtRSR)) // Sent to market (auction)
        expect(await rsr.balanceOf(backingManager.address)).to.equal(0)

        // Settle auction with no bids - will return RSR to Backing Manager
        // Advance time till auction ended
        await advanceTime(config.auctionLength.add(100).toString())

        // End current auction
        await expectEvents(facade.runAuctionsForAllTraders(), [
          {
            contract: backingManager,
            name: 'TradeSettled',
            args: [1, rsr.address, backupToken1.address, bn('0'), bn('0')],
            emitted: true,
          },
          {
            contract: backingManager,
            name: 'TradeStarted',
            args: [2, rsr.address, backupToken1.address, sellAmtRSR, buyAmtBidRSR],

            emitted: true,
          },
        ])

        auctionTimestamp = await getLatestBlockTimestamp()

        // Check new auction
        // RSR -> Backup Token Auction
        await expectTrade(backingManager, 2, {
          sell: rsr.address,
          buy: backupToken1.address,
          endTime: auctionTimestamp + Number(config.auctionLength),
          externalId: bn('2'),
        })

        //  Funds were reused. No more seizures
        expect(await rsr.balanceOf(stRSR.address)).to.equal(stkAmount.sub(sellAmtRSR)) // Sent to market (auction)

        //  Perform Mock Bids (addr1 has balance)
        // Assume fair price, get all the RSR required
        await backupToken1.connect(addr1).approve(gnosis.address, buyAmtBidRSR)
        await gnosis.placeBid(2, {
          bidder: addr1.address,
          sellAmount: sellAmtRSR,
          buyAmount: buyAmtBidRSR,
        })

        //  Advance time till auction ended
        await advanceTime(config.auctionLength.add(100).toString())

        // Run auctions again - Will close the pending auction
        await expectEvents(facade.runAuctionsForAllTraders(), [
          {
            contract: backingManager,
            name: 'TradeSettled',
            args: [2, rsr.address, backupToken1.address, sellAmtRSR, buyAmtBidRSR],
            emitted: true,
          },
          { contract: backingManager, name: 'TradeStarted', emitted: false },
        ])

        //  Check final state - All back to normal
        expect(await basketHandler.status()).to.equal(CollateralStatus.SOUND)
        expect(await basketHandler.fullyCapitalized()).to.equal(true)
        expect(await facade.callStatic.totalAssetValue()).to.equal(minBuyAmt.add(buyAmtBidRSR))
        expect(await facade.callStatic.totalAssetValue()).to.equal(issueAmount)
        expect(await token0.balanceOf(backingManager.address)).to.equal(0)
        expect(await backupToken1.balanceOf(backingManager.address)).to.equal(issueAmount)
        expect(await rToken.totalSupply()).to.equal(issueAmount)

        //  Check price in USD of the current RToken - Remains the same
        expect(await rToken.price()).to.equal(fp('1'))
      })
    })

    context('With issued Rtokens', function () {
      let issueAmount: BigNumber
      let initialTokens: string[]
      let initialQuantities: BigNumber[]
      let initialQuotes: BigNumber[]
      let quotes: BigNumber[]

      beforeEach(async function () {
        issueAmount = bn('100e18')
        initialQuotes = [bn('0.25e18'), bn('0.25e6'), bn('0.25e18'), bn('0.25e8')]
        initialQuantities = initialQuotes.map((q) => {
          return q.mul(issueAmount).div(BN_SCALE_FACTOR)
        })

        initialTokens = await Promise.all(
          basket.map(async (c): Promise<string> => {
            return await c.erc20()
          })
        )

        // Set backing buffer and max slippage to zero for simplification
        await backingManager.connect(owner).setMaxTradeSlippage(0)
        await backingManager.connect(owner).setBackingBuffer(0)

        // Provide approvals
        await token0.connect(addr1).approve(rToken.address, initialBal)
        await token1.connect(addr1).approve(rToken.address, initialBal)
        await token2.connect(addr1).approve(rToken.address, initialBal)
        await token3.connect(addr1).approve(rToken.address, initialBal)
        await backupToken1.connect(addr1).approve(rToken.address, initialBal)
        await backupToken2.connect(addr1).approve(rToken.address, initialBal)

        // Issue rTokens
        await rToken.connect(addr1).issue(issueAmount)

        // Mint some RSR
        await rsr.connect(owner).mint(addr1.address, initialBal)
      })

      it('Should recapitalize correctly in case of default - Using RSR', async () => {
        // Register Collateral
        await assetRegistry.connect(owner).register(backupCollateral1.address)

        // Set backup configuration - USDT as backup
        await basketHandler
          .connect(owner)
          .setBackupConfig(ethers.utils.formatBytes32String('USD'), bn(1), [backupToken1.address])

        // Perform stake
        const stkAmount: BigNumber = bn('100e18')
        await rsr.connect(addr1).approve(stRSR.address, stkAmount)
        await stRSR.connect(addr1).stake(stkAmount)

        // Check stakes
        expect(await rsr.balanceOf(stRSR.address)).to.equal(stkAmount)
        expect(await stRSR.balanceOf(addr1.address)).to.equal(stkAmount)

        // Check initial state
        expect(await basketHandler.status()).to.equal(CollateralStatus.SOUND)
        expect(await basketHandler.fullyCapitalized()).to.equal(true)
        expect(await facade.callStatic.totalAssetValue()).to.equal(issueAmount)
        await expectCurrentBacking({
          tokens: initialTokens,
          quantities: initialQuantities,
        })
        expect(await rToken.totalSupply()).to.equal(issueAmount)

        //  Check price in USD of the current RToken
        expect(await rToken.price()).to.equal(fp('1'))

        // Check quotes
        quotes = await rToken.connect(addr1).callStatic.issue(bn('1e18'))
        expect(quotes).to.eql(initialQuotes)

        //  Check no Backup tokens available
        expect(await backupToken1.balanceOf(backingManager.address)).to.equal(0)

        // Set Token2 to hard default - Reducing rate
        await token2.setExchangeRate(fp('0.99'))

        // Confirm default and ensure valid basket
        const newTokens = [
          initialTokens[0],
          initialTokens[1],
          initialTokens[3],
          backupToken1.address,
        ]
        const newQuantities = [
          initialQuantities[0],
          initialQuantities[1],
          initialQuantities[3],
          bn('0'),
        ]
        const newQuotes = [initialQuotes[0], initialQuotes[1], initialQuotes[3], bn('0.25e18')]
        const newRefAmounts = [
          basketsNeededAmts[0],
          basketsNeededAmts[1],
          basketsNeededAmts[3],
          bn('0.25e18'),
        ]

        // Mark Default - Perform basket switch
        await expect(basketHandler.ensureBasket())
          .to.emit(basketHandler, 'BasketSet')
          .withArgs(newTokens, newRefAmounts, false)

        //  Check state - After basket switch
        expect(await basketHandler.status()).to.equal(CollateralStatus.SOUND)
        expect(await basketHandler.fullyCapitalized()).to.equal(false)
        expect(await facade.callStatic.totalAssetValue()).to.equal(issueAmount.mul(75).div(100)) // only 75% of collateral is worth something
        await expectCurrentBacking({
          tokens: newTokens,
          quantities: newQuantities,
        })
        expect(await rToken.totalSupply()).to.equal(issueAmount)

        //  Check price in USD of the current RToken - With the new basket
        expect(await rToken.price()).to.equal(fp('1'))

        // Check quotes
        quotes = await rToken.connect(addr1).callStatic.issue(bn('1e18'))
        expect(quotes).to.eql(newQuotes)

        // Running auctions will trigger recapitalization - All balance will be redeemed
        const sellAmt2: BigNumber = await token2.balanceOf(backingManager.address)

        // Run auctions
        await expectEvents(facade.runAuctionsForAllTraders(), [
          {
            contract: backingManager,
            name: 'TradeStarted',
            args: [0, token2.address, backupToken1.address, sellAmt2, bn('0')],
            emitted: true,
          },
        ])

        let auctionTimestamp = await getLatestBlockTimestamp()

        // Token2 -> Backup Token 1 Auction
        await expectTrade(backingManager, 0, {
          sell: token2.address,
          buy: backupToken1.address,
          endTime: auctionTimestamp + Number(config.auctionLength),
          externalId: bn('0'),
        })

        // Another call should not create any new auctions if still ongoing
        await expect(facade.runAuctionsForAllTraders()).to.not.emit(backingManager, 'TradeStarted')

        // Perform Mock Bids for the new Token (addr1 has balance)
        // Assume fair price, get half of the tokens (50%)
        const minBuyAmt2: BigNumber = sellAmt2.div(2)
        await backupToken1.connect(addr1).approve(gnosis.address, minBuyAmt2)
        await gnosis.placeBid(0, {
          bidder: addr1.address,
          sellAmount: sellAmt2,
          buyAmount: minBuyAmt2,
        })

        // Advance time till auction ended
        await advanceTime(config.auctionLength.add(100).toString())

        // End current auction, should start a new one to sell RSR for collateral
        // 12.5e18 Tokens left to buy - Sets Buy amount as independent value
        const buyAmtBidRSR: BigNumber = minBuyAmt2
        const sellAmtRSR: BigNumber = buyAmtBidRSR // No trade slippage

        await expectEvents(facade.runAuctionsForAllTraders(), [
          {
            contract: backingManager,
            name: 'TradeSettled',
            args: [0, token2.address, backupToken1.address, sellAmt2, minBuyAmt2],
            emitted: true,
          },
          {
            contract: backingManager,
            name: 'TradeStarted',
            args: [1, rsr.address, backupToken1.address, sellAmtRSR, buyAmtBidRSR],
            emitted: true,
          },
        ])

        auctionTimestamp = await getLatestBlockTimestamp()

        // Check new auction
        // RSR -> Backup Token Auction
        await expectTrade(backingManager, 1, {
          sell: rsr.address,
          buy: backupToken1.address,
          endTime: auctionTimestamp + Number(config.auctionLength),
          externalId: bn('1'),
        })

        //  Check state - After first auction
        expect(await basketHandler.status()).to.equal(CollateralStatus.SOUND)
        expect(await basketHandler.fullyCapitalized()).to.equal(false)
        expect(await facade.callStatic.totalAssetValue()).to.equal(
          issueAmount.mul(75).div(100).add(minBuyAmt2)
        ) // adding the obtained tokens

        await expectCurrentBacking({
          tokens: newTokens,
          quantities: [newQuantities[0], newQuantities[1], newQuantities[2], minBuyAmt2],
        })
        expect(await rToken.totalSupply()).to.equal(issueAmount)

        //  Check price in USD of the current RToken - Remains the same
        expect(await rToken.price()).to.equal(fp('1'))

        // Check quotes
        quotes = await rToken.connect(addr1).callStatic.issue(bn('1e18'))
        expect(quotes).to.eql(newQuotes)

        //  Check Backup tokens available
        expect(await backupToken1.balanceOf(backingManager.address)).to.equal(minBuyAmt2)

        // Should have seized RSR
        expect(await rsr.balanceOf(stRSR.address)).to.equal(stkAmount.sub(sellAmtRSR)) // Sent to market (auction)

        //  Perform Mock Bids for RSR (addr1 has balance)
        // Assume fair price RSR = 1 get all of them
        await backupToken1.connect(addr1).approve(gnosis.address, buyAmtBidRSR)
        await gnosis.placeBid(1, {
          bidder: addr1.address,
          sellAmount: sellAmtRSR,
          buyAmount: buyAmtBidRSR,
        })

        // \Advance time till auction ended
        await advanceTime(config.auctionLength.add(100).toString())

        // End current auction
        await expectEvents(facade.runAuctionsForAllTraders(), [
          {
            contract: backingManager,
            name: 'TradeSettled',
            args: [1, rsr.address, backupToken1.address, sellAmtRSR, buyAmtBidRSR],
            emitted: true,
          },
          {
            contract: backingManager,
            name: 'TradeStarted',
            emitted: false,
          },
        ])

        //  Check final state - All back to normal
        expect(await basketHandler.status()).to.equal(CollateralStatus.SOUND)
        expect(await basketHandler.fullyCapitalized()).to.equal(true)
        expect(await facade.callStatic.totalAssetValue()).to.equal(
          issueAmount.mul(75).div(100).add(minBuyAmt2).add(buyAmtBidRSR)
        ) // adding the obtained tokens
        expect(await facade.callStatic.totalAssetValue()).to.equal(issueAmount)

        await expectCurrentBacking({
          tokens: newTokens,
          quantities: [
            newQuantities[0],
            newQuantities[1],
            newQuantities[2],
            minBuyAmt2.add(buyAmtBidRSR),
          ],
        })
        expect(await rToken.totalSupply()).to.equal(issueAmount)

        //  Check price in USD of the current RToken - Remains the same
        expect(await rToken.price()).to.equal(fp('1'))

        // Check quotes
        quotes = await rToken.connect(addr1).callStatic.issue(bn('1e18'))
        expect(quotes).to.eql(newQuotes)

        //  Check Backup tokens available
        expect(await backupToken1.balanceOf(backingManager.address)).to.equal(
          minBuyAmt2.add(buyAmtBidRSR)
        )
        expect(await token2.balanceOf(backingManager.address)).to.equal(0)
      })

      it('Should recapitalize correctly in case of default - Using RSR - Multiple Backup tokens - Returns surplus', async () => {
        // Register Collateral
        await assetRegistry.connect(owner).register(backupCollateral1.address)
        await assetRegistry.connect(owner).register(backupCollateral2.address)

        // Set backup configuration - USDT and aUSDT as backup
        await basketHandler
          .connect(owner)
          .setBackupConfig(ethers.utils.formatBytes32String('USD'), bn(2), [
            backupToken1.address,
            backupToken2.address,
          ])

        // Perform stake
        const stkAmount: BigNumber = bn('10000e18')
        await rsr.connect(addr1).approve(stRSR.address, stkAmount)
        await stRSR.connect(addr1).stake(stkAmount)

        // Check stakes
        expect(await rsr.balanceOf(stRSR.address)).to.equal(stkAmount)
        expect(await stRSR.balanceOf(addr1.address)).to.equal(stkAmount)

        // Check initial state
        expect(await basketHandler.status()).to.equal(CollateralStatus.SOUND)
        expect(await basketHandler.fullyCapitalized()).to.equal(true)
        expect(await facade.callStatic.totalAssetValue()).to.equal(issueAmount)
        await expectCurrentBacking({
          tokens: initialTokens,
          quantities: initialQuantities,
        })
        expect(await rToken.totalSupply()).to.equal(issueAmount)

        //  Check price in USD of the current RToken
        expect(await rToken.price()).to.equal(fp('1'))

        // Check quotes
        quotes = await rToken.connect(addr1).callStatic.issue(bn('1e18'))
        expect(quotes).to.eql(initialQuotes)

        //  Check no Backup tokens available
        expect(await backupToken1.balanceOf(backingManager.address)).to.equal(0)
        expect(await backupToken2.balanceOf(backingManager.address)).to.equal(0)

        // Set Token2 to hard default - Reducing rate
        await token2.setExchangeRate(fp('0.99'))

        // Confirm default and ensure valid basket
        const newTokens = [
          initialTokens[0],
          initialTokens[1],
          initialTokens[3],
          backupToken1.address,
          backupToken2.address,
        ]
        const newQuantities = [
          initialQuantities[0],
          initialQuantities[1],
          initialQuantities[3],
          bn('0'),
          bn('0'),
        ]
        const newQuotes = [
          initialQuotes[0],
          initialQuotes[1],
          initialQuotes[3],
          bn('0.125e18'),
          bn('0.125e18'),
        ]
        const bkpTokenRefAmt: BigNumber = bn('0.125e18')
        const newRefAmounts = [
          basketsNeededAmts[0],
          basketsNeededAmts[1],
          basketsNeededAmts[3],
          bkpTokenRefAmt,
          bkpTokenRefAmt,
        ]

        // Mark Default - Perform basket switch
        await expect(basketHandler.ensureBasket())
          .to.emit(basketHandler, 'BasketSet')
          .withArgs(newTokens, newRefAmounts, false)

        //  Check state - After basket switch
        expect(await basketHandler.status()).to.equal(CollateralStatus.SOUND)
        expect(await basketHandler.fullyCapitalized()).to.equal(false)
        expect(await facade.callStatic.totalAssetValue()).to.equal(issueAmount.mul(75).div(100)) // only 75% of collateral is worth something
        await expectCurrentBacking({
          tokens: newTokens,
          quantities: newQuantities,
        })
        expect(await rToken.totalSupply()).to.equal(issueAmount)

        //  Check price in USD of the current RToken - With the new basket
        expect(await rToken.price()).to.equal(fp('1'))

        // Check quotes
        quotes = await rToken.connect(addr1).callStatic.issue(bn('1e18'))
        expect(quotes).to.eql(newQuotes)

        // Running auctions will trigger recapitalization - All balance will be redeemed
        const sellAmt2: BigNumber = await token2.balanceOf(backingManager.address)

        // Run auctions
        await expectEvents(facade.runAuctionsForAllTraders(), [
          {
            contract: backingManager,
            name: 'TradeStarted',
            args: [0, token2.address, backupToken1.address, sellAmt2, bn('0')],
            emitted: true,
          },
        ])

        let auctionTimestamp = await getLatestBlockTimestamp()

        // Token2 -> Backup Token 1 Auction
        await expectTrade(backingManager, 0, {
          sell: token2.address,
          buy: backupToken1.address,
          endTime: auctionTimestamp + Number(config.auctionLength),
          externalId: bn('0'),
        })

        // Another call should not create any new auctions if still ongoing
        await expect(facade.runAuctionsForAllTraders()).to.not.emit(backingManager, 'TradeStarted')

        // Perform Mock Bids for the new Token (addr1 has balance)
        // Assume fair price, get 80% of tokens (20e18), which is more than what we need
        const minBuyAmt2: BigNumber = sellAmt2.mul(80).div(100)
        await backupToken1.connect(addr1).approve(gnosis.address, minBuyAmt2)
        await gnosis.placeBid(0, {
          bidder: addr1.address,
          sellAmount: sellAmt2,
          buyAmount: minBuyAmt2,
        })

        // Advance time till auction ended
        await advanceTime(config.auctionLength.add(100).toString())

        // End current auction, should start a new one to sell the new surplus of Backup Token 1
        // We have an extra 7.5e18 to sell
        const requiredBkpToken: BigNumber = issueAmount.mul(bkpTokenRefAmt).div(BN_SCALE_FACTOR)
        const sellAmtBkp1: BigNumber = minBuyAmt2.sub(requiredBkpToken)
        const minBuyAmtBkp1: BigNumber = sellAmtBkp1 // No trade slippage

        await expectEvents(facade.runAuctionsForAllTraders(), [
          {
            contract: backingManager,
            name: 'TradeSettled',
            args: [0, token2.address, backupToken1.address, sellAmt2, minBuyAmt2],
            emitted: true,
          },
          {
            contract: backingManager,
            name: 'TradeStarted',
            args: [1, backupToken1.address, backupToken2.address, sellAmtBkp1, minBuyAmtBkp1],
            emitted: true,
          },
        ])

        auctionTimestamp = await getLatestBlockTimestamp()

        // Check new auction
        // Backup Token 1 -> Backup Token 2 Auction
        await expectTrade(backingManager, 1, {
          sell: backupToken1.address,
          buy: backupToken2.address,
          endTime: auctionTimestamp + Number(config.auctionLength),
          externalId: bn('1'),
        })

        //  Check state - After first auction
        expect(await basketHandler.status()).to.equal(CollateralStatus.SOUND)
        expect(await basketHandler.fullyCapitalized()).to.equal(false)
        expect(await facade.callStatic.totalAssetValue()).to.equal(
          issueAmount.mul(75).div(100).add(requiredBkpToken)
        ) // adding the obtained tokens - only the required ones

        await expectCurrentBacking({
          tokens: newTokens,
          quantities: [
            newQuantities[0],
            newQuantities[1],
            newQuantities[2],
            requiredBkpToken,
            bn('0'),
          ],
        })
        expect(await rToken.totalSupply()).to.equal(issueAmount)

        //  Check price in USD of the current RToken - Remains the same
        expect(await rToken.price()).to.equal(fp('1'))

        // Check quotes
        quotes = await rToken.connect(addr1).callStatic.issue(bn('1e18'))
        expect(quotes).to.eql(newQuotes)

        //  Check Backup tokens available
        expect(await backupToken1.balanceOf(backingManager.address)).to.equal(requiredBkpToken)
        expect(await backupToken2.balanceOf(backingManager.address)).to.equal(0)

        // Perform Mock Bids for the new Token (addr1 has balance)
        // Assume fair price, get all of them
        await backupToken2.connect(addr1).approve(gnosis.address, minBuyAmtBkp1)
        await gnosis.placeBid(1, {
          bidder: addr1.address,
          sellAmount: sellAmtBkp1,
          buyAmount: minBuyAmtBkp1,
        })

        // Advance time till auction ended
        await advanceTime(config.auctionLength.add(100).toString())

        //  End current auction, should start a new one to sell RSR for collateral
        // Only 5e18 Tokens left to buy - Sets Buy amount as independent value
        const buyAmtBidRSR: BigNumber = requiredBkpToken.sub(minBuyAmtBkp1)
        const sellAmtRSR: BigNumber = buyAmtBidRSR // No trade slippage

        await expectEvents(facade.runAuctionsForAllTraders(), [
          {
            contract: backingManager,
            name: 'TradeSettled',
            args: [1, backupToken1.address, backupToken2.address, sellAmtBkp1, minBuyAmtBkp1],
            emitted: true,
          },
          {
            contract: backingManager,
            name: 'TradeStarted',
            args: [2, rsr.address, backupToken2.address, sellAmtRSR, buyAmtBidRSR],
            emitted: true,
          },
        ])

        auctionTimestamp = await getLatestBlockTimestamp()

        // Check new auction
        // RSR -> Backup Token Auction
        await expectTrade(backingManager, 2, {
          sell: rsr.address,
          buy: backupToken2.address,
          endTime: auctionTimestamp + Number(config.auctionLength),
          externalId: bn('2'),
        })

        //  Check state - After second auction
        expect(await basketHandler.status()).to.equal(CollateralStatus.SOUND)
        expect(await basketHandler.fullyCapitalized()).to.equal(false)
        expect(await facade.callStatic.totalAssetValue()).to.equal(
          issueAmount.mul(75).div(100).add(requiredBkpToken).add(minBuyAmtBkp1)
        ) // adding the obtained tokens

        await expectCurrentBacking({
          tokens: newTokens,
          quantities: [
            newQuantities[0],
            newQuantities[1],
            newQuantities[2],
            requiredBkpToken,
            minBuyAmtBkp1,
          ],
        })
        expect(await rToken.totalSupply()).to.equal(issueAmount)

        //  Check price in USD of the current RToken - Remains the same
        expect(await rToken.price()).to.equal(fp('1'))

        // Check quotes
        quotes = await rToken.connect(addr1).callStatic.issue(bn('1e18'))
        expect(quotes).to.eql(newQuotes)

        //  Check Backup tokens available
        expect(await backupToken1.balanceOf(backingManager.address)).to.equal(requiredBkpToken)
        expect(await backupToken2.balanceOf(backingManager.address)).to.equal(minBuyAmtBkp1)

        // Should have seized RSR
        expect(await rsr.balanceOf(stRSR.address)).to.equal(stkAmount.sub(sellAmtRSR)) // Sent to market (auction)

        //  Perform Mock Bids for RSR (addr1 has balance)
        // Assume fair price RSR = 1 get all of them - Leave a surplus of RSR to be returned
        await backupToken2.connect(addr1).approve(gnosis.address, buyAmtBidRSR)
        await gnosis.placeBid(2, {
          bidder: addr1.address,
          sellAmount: sellAmtRSR.sub(1000),
          buyAmount: buyAmtBidRSR,
        })

        // Advance time till auction ended
        await advanceTime(config.auctionLength.add(100).toString())

        // End current auction
        await expectEvents(facade.runAuctionsForAllTraders(), [
          {
            contract: backingManager,
            name: 'TradeSettled',
            args: [2, rsr.address, backupToken2.address, sellAmtRSR.sub(1000), buyAmtBidRSR],
            emitted: true,
          },
          {
            contract: backingManager,
            name: 'TradeStarted',
            emitted: false,
          },
        ])

        //  Check final state - All back to normal
        expect(await basketHandler.status()).to.equal(CollateralStatus.SOUND)
        expect(await basketHandler.fullyCapitalized()).to.equal(true)
        expect(await facade.callStatic.totalAssetValue()).to.equal(
          issueAmount.mul(75).div(100).add(requiredBkpToken).add(minBuyAmtBkp1).add(buyAmtBidRSR)
        ) // adding the obtained tokens

        expect(await facade.callStatic.totalAssetValue()).to.equal(issueAmount)

        await expectCurrentBacking({
          tokens: newTokens,
          quantities: [
            newQuantities[0],
            newQuantities[1],
            newQuantities[2],
            requiredBkpToken,
            minBuyAmtBkp1.add(buyAmtBidRSR),
          ],
        })
        expect(await rToken.totalSupply()).to.equal(issueAmount)

        //  Check price in USD of the current RToken - Remains the same
        expect(await rToken.price()).to.equal(fp('1'))

        // Check quotes
        quotes = await rToken.connect(addr1).callStatic.issue(bn('1e18'))
        expect(quotes).to.eql(newQuotes)

        //  Check Backup tokens available
        expect(await backupToken1.balanceOf(backingManager.address)).to.equal(requiredBkpToken)
        expect(await backupToken2.balanceOf(backingManager.address)).to.equal(
          minBuyAmtBkp1.add(buyAmtBidRSR)
        )
        expect(await token2.balanceOf(backingManager.address)).to.equal(0)
      })

      it('Should recapitalize correctly in case of default - Taking Haircut - Single backup token', async () => {
        // Register Collateral
        await assetRegistry.connect(owner).register(backupCollateral1.address)

        // Set backup configuration - USDT
        await basketHandler
          .connect(owner)
          .setBackupConfig(ethers.utils.formatBytes32String('USD'), bn(1), [backupToken1.address])

        // Check initial state
        expect(await basketHandler.status()).to.equal(CollateralStatus.SOUND)
        expect(await basketHandler.fullyCapitalized()).to.equal(true)
        expect(await facade.callStatic.totalAssetValue()).to.equal(issueAmount)
        await expectCurrentBacking({
          tokens: initialTokens,
          quantities: initialQuantities,
        })
        expect(await rToken.totalSupply()).to.equal(issueAmount)

        //  Check price in USD of the current RToken
        expect(await rToken.price()).to.equal(fp('1'))

        // Check quotes
        quotes = await rToken.connect(addr1).callStatic.issue(bn('1e18'))
        expect(quotes).to.eql(initialQuotes)

        //  Check no Backup tokens available
        expect(await backupToken1.balanceOf(backingManager.address)).to.equal(0)
        expect(await backupToken2.balanceOf(backingManager.address)).to.equal(0)

        // Set Token0 to default - 20% price reduction - Will also default tokens 2 and 3
        await aaveOracleInternal.setPrice(token0.address, bn('2e14'))
        await compoundOracleInternal.setPrice(await token0.symbol(), bn('0.8e6'))

        // Mark default as probable
        await basketHandler.ensureBasket()
        expect(await basketHandler.status()).to.equal(CollateralStatus.IFFY)

        // Advance time post delayUntilDefault
        await advanceTime((await collateral0.delayUntilDefault()).toString())

        // Confirm default and ensure valid basket
        const newTokens = [initialTokens[1], backupToken1.address]
        const newQuantities = [initialQuantities[1], bn('0')]
        const newQuotes = [initialQuotes[1], bn('0.75e18')]
        const newRefAmounts = [basketsNeededAmts[1], bn('0.75e18')]

        // Perform basket switch
        await expect(basketHandler.ensureBasket())
          .to.emit(basketHandler, 'BasketSet')
          .withArgs(newTokens, newRefAmounts, false)

        //  Check state - After basket switch
        expect(await basketHandler.status()).to.equal(CollateralStatus.SOUND)
        expect(await basketHandler.fullyCapitalized()).to.equal(false)
        expect(await facade.callStatic.totalAssetValue()).to.equal(issueAmount.div(4)) // only 25% of collateral is worth something
        await expectCurrentBacking({
          tokens: newTokens,
          quantities: newQuantities,
        })
        expect(await rToken.totalSupply()).to.equal(issueAmount)

        //  Check price in USD of the current RToken - With the new basket
        expect(await rToken.price()).to.equal(fp('1'))

        // Check quotes
        quotes = await rToken.connect(addr1).callStatic.issue(bn('1e18'))
        expect(quotes).to.eql(newQuotes)

        // Running auctions will trigger recapitalization - All balance will be redeemed
        const sellAmt0: BigNumber = await token0.balanceOf(backingManager.address)
        const sellAmt2: BigNumber = await token2.balanceOf(backingManager.address)
        const sellAmt3: BigNumber = (await token3.balanceOf(backingManager.address)).mul(pow10(10)) // convert to 18 decimals for simplification

        // Run auctions - Will start with token0
        await expectEvents(facade.runAuctionsForAllTraders(), [
          {
            contract: backingManager,
            name: 'TradeStarted',
            args: [0, token0.address, backupToken1.address, sellAmt0, bn('0')],
            emitted: true,
          },
        ])

        let auctionTimestamp = await getLatestBlockTimestamp()

        // Token0 -> Backup Token 1 Auction
        await expectTrade(backingManager, 0, {
          sell: token0.address,
          buy: backupToken1.address,
          endTime: auctionTimestamp + Number(config.auctionLength),
          externalId: bn('0'),
        })

        // Another call should not create any new auctions if still ongoing
        await expect(facade.runAuctionsForAllTraders()).to.not.emit(backingManager, 'TradeStarted')

        // Perform Mock Bids for the new Token (addr1 has balance)
        // Assume fair price, get 80% of tokens
        const minBuyAmt0: BigNumber = sellAmt0.mul(80).div(100)
        await backupToken1.connect(addr1).approve(gnosis.address, minBuyAmt0)
        await gnosis.placeBid(0, {
          bidder: addr1.address,
          sellAmount: sellAmt0,
          buyAmount: minBuyAmt0,
        })

        // Advance time till auction ended
        await advanceTime(config.auctionLength.add(100).toString())

        // Run auctions - will end current and open a new auction for another token
        await expectEvents(facade.runAuctionsForAllTraders(), [
          {
            contract: backingManager,
            name: 'TradeSettled',
            args: [0, token0.address, backupToken1.address, sellAmt0, minBuyAmt0],
            emitted: true,
          },
          {
            contract: backingManager,
            name: 'TradeStarted',
            args: [1, token2.address, backupToken1.address, sellAmt2, bn('0')],
            emitted: true,
          },
        ])

        auctionTimestamp = await getLatestBlockTimestamp()

        // Check new auction
        // Token2 -> Backup Token 1 Auction
        await expectTrade(backingManager, 1, {
          sell: token2.address,
          buy: backupToken1.address,
          endTime: auctionTimestamp + Number(config.auctionLength),
          externalId: bn('1'),
        })

        // Check state after first auction
        expect(await basketHandler.status()).to.equal(CollateralStatus.SOUND)
        expect(await basketHandler.fullyCapitalized()).to.equal(false)
        expect(await facade.callStatic.totalAssetValue()).to.equal(
          issueAmount.div(4).add(minBuyAmt0)
        ) // Adding the collateral just traded

        await expectCurrentBacking({
          tokens: newTokens,
          quantities: [newQuantities[0], minBuyAmt0],
        })
        expect(await rToken.totalSupply()).to.equal(issueAmount)

        //  Check price in USD of the current RToken - Remains the same
        expect(await rToken.price()).to.equal(fp('1'))

        // Check quotes
        quotes = await rToken.connect(addr1).callStatic.issue(bn('1e18'))
        expect(quotes).to.eql(newQuotes)

        //  Check Backup tokens available
        expect(await backupToken1.balanceOf(backingManager.address)).to.equal(minBuyAmt0)

        // Perform Mock Bids for the new Token (addr1 has balance)
        // Assume fair price, get 80% of tokens
        const minBuyAmt2: BigNumber = sellAmt2.mul(80).div(100)
        await backupToken1.connect(addr1).approve(gnosis.address, minBuyAmt2)
        await gnosis.placeBid(1, {
          bidder: addr1.address,
          sellAmount: sellAmt2,
          buyAmount: minBuyAmt2,
        })

        // Advance time till auction ended
        await advanceTime(config.auctionLength.add(100).toString())

        // Run auctions - will end current and open a new auction
        await expectEvents(facade.runAuctionsForAllTraders(), [
          {
            contract: backingManager,
            name: 'TradeSettled',
            args: [1, token2.address, backupToken1.address, sellAmt2, minBuyAmt2],
            emitted: true,
          },
          {
            contract: backingManager,
            name: 'TradeStarted',
            args: [2, token3.address, backupToken1.address, toBNDecimals(sellAmt3, 8), bn('0')],
            emitted: true,
          },
        ])

        auctionTimestamp = await getLatestBlockTimestamp()

        // Check new auction
        // Token3 -> Backup Token 1 Auction
        await expectTrade(backingManager, 2, {
          sell: token3.address,
          buy: backupToken1.address,
          endTime: auctionTimestamp + Number(config.auctionLength),
          externalId: bn('2'),
        })

        // Check state after second auction
        expect(await basketHandler.status()).to.equal(CollateralStatus.SOUND)
        expect(await basketHandler.fullyCapitalized()).to.equal(false)
        expect(await facade.callStatic.totalAssetValue()).to.equal(
          issueAmount.div(4).add(minBuyAmt0).add(minBuyAmt2)
        ) // Adding the collateral just traded

        await expectCurrentBacking({
          tokens: newTokens,
          quantities: [newQuantities[0], minBuyAmt0.add(minBuyAmt2)],
        })
        expect(await rToken.totalSupply()).to.equal(issueAmount)

        //  Check price in USD of the current RToken - Remains the same
        expect(await rToken.price()).to.equal(fp('1'))

        // Check quotes
        quotes = await rToken.connect(addr1).callStatic.issue(bn('1e18'))
        expect(quotes).to.eql(newQuotes)

        //  Check Backup tokens available
        expect(await backupToken1.balanceOf(backingManager.address)).to.equal(
          minBuyAmt0.add(minBuyAmt2)
        )

        // Perform Mock Bids for the new Token (addr1 has balance)
        // Assume fair price, get 80% of tokens
        const minBuyAmt3: BigNumber = sellAmt3.mul(80).div(100)
        const newTotalAssetValue: BigNumber = (await facade.callStatic.totalAssetValue()).add(
          minBuyAmt3
        )

        // We will need to rebalance our backing, we have an excess of Token1 now and we need more backupToken1
        // We need 3.75e18 to reach the 75% of backup token 1
        const requiredBkpToken1: BigNumber = newTotalAssetValue.mul(75).div(100)
        const minBuyAmtRebalance: BigNumber = requiredBkpToken1.sub(
          minBuyAmt0.add(minBuyAmt2).add(minBuyAmt3)
        ) // in 18 decimals, buy token - no trade slippage
        const sellAmtRebalance: BigNumber = toBNDecimals(minBuyAmtRebalance, 6) // convert to decimals of sell token - no trade slippage

        await backupToken1.connect(addr1).approve(gnosis.address, minBuyAmt3)
        await gnosis.placeBid(2, {
          bidder: addr1.address,
          sellAmount: toBNDecimals(sellAmt3, 8),
          buyAmount: minBuyAmt3,
        })

        // Advance time till auction ended
        await advanceTime(config.auctionLength.add(100).toString())

        // Run auctions - will end current and open a new auction with the rebalancing
        await expectEvents(facade.runAuctionsForAllTraders(), [
          {
            contract: backingManager,
            name: 'TradeSettled',
            args: [2, token3.address, backupToken1.address, toBNDecimals(sellAmt3, 8), minBuyAmt3],
            emitted: true,
          },
          {
            contract: backingManager,
            name: 'TradeStarted',
            args: [3, token1.address, backupToken1.address, sellAmtRebalance, minBuyAmtRebalance],
            emitted: true,
          },
        ])

        auctionTimestamp = await getLatestBlockTimestamp()

        // Check new auction
        // Token1 -> Backup Token 1 Auction
        await expectTrade(backingManager, 3, {
          sell: token1.address,
          buy: backupToken1.address,
          endTime: auctionTimestamp + Number(config.auctionLength),
          externalId: bn('3'),
        })

        // Check state after third auction
        expect(await basketHandler.status()).to.equal(CollateralStatus.SOUND)
        expect(await basketHandler.fullyCapitalized()).to.equal(false)
        expect(await facade.callStatic.totalAssetValue()).to.equal(
          issueAmount.div(4).add(minBuyAmt0).add(minBuyAmt2).add(minBuyAmt3).sub(minBuyAmtRebalance)
        ) // Adding the collateral just traded - subtracting funds sent to market

        await expectCurrentBacking({
          tokens: newTokens,
          quantities: [
            newQuantities[0].sub(sellAmtRebalance),
            minBuyAmt0.add(minBuyAmt2).add(minBuyAmt3),
          ],
        })
        expect(await rToken.totalSupply()).to.equal(issueAmount)

        //  Check price in USD of the current RToken - Remains the same
        expect(await rToken.price()).to.equal(fp('1'))

        // Check quotes
        quotes = await rToken.connect(addr1).callStatic.issue(bn('1e18'))
        expect(quotes).to.eql(newQuotes)

        //  Check Backup tokens available
        expect(await backupToken1.balanceOf(backingManager.address)).to.equal(
          minBuyAmt0.add(minBuyAmt2).add(minBuyAmt3)
        )

        //  Perform Mock Bids for the new Token (addr1 has balance)
        // Assume fair price, get all tokens
        await backupToken1.connect(addr1).approve(gnosis.address, minBuyAmtRebalance)
        await gnosis.placeBid(3, {
          bidder: addr1.address,
          sellAmount: sellAmtRebalance,
          buyAmount: minBuyAmtRebalance,
        })

        // Advance time till auction ended
        await advanceTime(config.auctionLength.add(100).toString())

        // Close final auction - Haircut will be taken
        await expectEvents(facade.runAuctionsForAllTraders(), [
          {
            contract: backingManager,
            name: 'TradeSettled',
            args: [3, token1.address, backupToken1.address, sellAmtRebalance, minBuyAmtRebalance],
            emitted: true,
          },
          {
            contract: backingManager,
            name: 'TradeStarted',
            emitted: false,
          },
        ])

        // Check final state - Haircut taken, stable but price of RToken has been reduced
        expect(await basketHandler.status()).to.equal(CollateralStatus.SOUND)
        expect(await basketHandler.fullyCapitalized()).to.equal(true)
        expect(await facade.callStatic.totalAssetValue()).to.equal(
          issueAmount.div(4).add(minBuyAmt0).add(minBuyAmt2).add(minBuyAmt3)
        ) // Adding the collateral just traded - funds sent to market were recovered

        await expectCurrentBacking({
          tokens: newTokens,
          quantities: [
            newQuantities[0].sub(sellAmtRebalance),
            minBuyAmt0.add(minBuyAmt2).add(minBuyAmt3).add(minBuyAmtRebalance),
          ],
        })
        expect(await rToken.totalSupply()).to.equal(issueAmount)

        //  Check price in USD of the current RToken - Haircut of 15% taken (5% lost of each of the three defaulted tokens)
        expect(await rToken.price()).to.equal(fp('0.85'))

        // Check quotes - reduced by 15% as well (less collateral is required to match the new price)
        quotes = await rToken.connect(addr1).callStatic.issue(bn('1e18'))
        const finalQuotes = newQuotes.map((q) => {
          return q.mul(85).div(100)
        })
        expect(quotes).to.eql(finalQuotes)

        //  Check Backup tokens available
        expect(await backupToken1.balanceOf(backingManager.address)).to.equal(
          minBuyAmt0.add(minBuyAmt2).add(minBuyAmt3).add(minBuyAmtRebalance)
        )
      })

      it('Should recapitalize correctly in case of default - Taking Haircut - Multiple Backup tokens', async () => {
        // Register Collateral
        await assetRegistry.connect(owner).register(backupCollateral1.address)
        await assetRegistry.connect(owner).register(backupCollateral2.address)

        // Set backup configuration - USDT and aUSDT backup
        await basketHandler
          .connect(owner)
          .setBackupConfig(ethers.utils.formatBytes32String('USD'), bn(2), [
            backupToken1.address,
            backupToken2.address,
          ])

        // Check initial state
        expect(await basketHandler.status()).to.equal(CollateralStatus.SOUND)
        expect(await basketHandler.fullyCapitalized()).to.equal(true)
        expect(await facade.callStatic.totalAssetValue()).to.equal(issueAmount)
        await expectCurrentBacking({
          tokens: initialTokens,
          quantities: initialQuantities,
        })
        expect(await rToken.totalSupply()).to.equal(issueAmount)

        //  Check price in USD of the current RToken
        expect(await rToken.price()).to.equal(fp('1'))

        // Check quotes
        quotes = await rToken.connect(addr1).callStatic.issue(bn('1e18'))
        expect(quotes).to.eql(initialQuotes)

        //  Check no Backup tokens available
        expect(await backupToken1.balanceOf(backingManager.address)).to.equal(0)
        expect(await backupToken2.balanceOf(backingManager.address)).to.equal(0)

        // Set Token0 to default - 50% price reduction - Will also default tokens 2 and 3
        await aaveOracleInternal.setPrice(token0.address, bn('1.25e14'))
        await compoundOracleInternal.setPrice(await token0.symbol(), bn('0.5e6'))

        // Mark default as probable
        await basketHandler.ensureBasket()
        expect(await basketHandler.status()).to.equal(CollateralStatus.IFFY)

        // Advance time post delayUntilDefault
        await advanceTime((await collateral0.delayUntilDefault()).toString())

        // Confirm default and ensure valid basket
        const newTokens = [initialTokens[1], backupToken1.address, backupToken2.address]
        const newQuantities = [initialQuantities[1], bn('0'), bn('0')]
        const newQuotes = [initialQuotes[1], bn('0.375e18'), bn('0.375e18')]
        const newRefAmounts = [basketsNeededAmts[1], bn('0.375e18'), bn('0.375e18')]

        // Perform basket switch
        await expect(basketHandler.ensureBasket())
          .to.emit(basketHandler, 'BasketSet')
          .withArgs(newTokens, newRefAmounts, false)

        // Check state - After basket switch
        expect(await basketHandler.status()).to.equal(CollateralStatus.SOUND)
        expect(await basketHandler.fullyCapitalized()).to.equal(false)
        expect(await facade.callStatic.totalAssetValue()).to.equal(issueAmount.div(4)) // only 25% of collateral is worth something
        await expectCurrentBacking({
          tokens: newTokens,
          quantities: newQuantities,
        })
        expect(await rToken.totalSupply()).to.equal(issueAmount)

        //  Check price in USD of the current RToken - With the new basket
        expect(await rToken.price()).to.equal(fp('1'))

        // Check quotes
        quotes = await rToken.connect(addr1).callStatic.issue(bn('1e18'))
        expect(quotes).to.eql(newQuotes)

        // Running auctions will trigger recapitalization - All balance will be redeemed
        const sellAmt0: BigNumber = await token0.balanceOf(backingManager.address)
        const sellAmt2: BigNumber = await token2.balanceOf(backingManager.address)
        const sellAmt3: BigNumber = (await token3.balanceOf(backingManager.address)).mul(pow10(10)) // convert to 18 decimals for simplification

        // Run auctions - will start with token0 and backuptoken1
        await expectEvents(facade.runAuctionsForAllTraders(), [
          {
            contract: backingManager,
            name: 'TradeStarted',
            args: [0, token0.address, backupToken1.address, sellAmt0, bn('0')],
            emitted: true,
          },
        ])

        let auctionTimestamp = await getLatestBlockTimestamp()

        // Token0 -> Backup Token 1 Auction
        await expectTrade(backingManager, 0, {
          sell: token0.address,
          buy: backupToken1.address,
          endTime: auctionTimestamp + Number(config.auctionLength),
          externalId: bn('0'),
        })

        // Perform Mock Bids for the new Token (addr1 has balance)
        // Assume fair price, get half of the tokens (because price reduction was 50%)
        const minBuyAmt0: BigNumber = sellAmt0.div(2)
        await backupToken1.connect(addr1).approve(gnosis.address, minBuyAmt0)
        await gnosis.placeBid(0, {
          bidder: addr1.address,
          sellAmount: sellAmt0,
          buyAmount: minBuyAmt0,
        })

        // Advance time till auction ended
        await advanceTime(config.auctionLength.add(100).toString())

        // Run auctions - will end current and open a new auction
        await expectEvents(facade.runAuctionsForAllTraders(), [
          {
            contract: backingManager,
            name: 'TradeSettled',
            args: [0, token0.address, backupToken1.address, sellAmt0, minBuyAmt0],
            emitted: true,
          },
          {
            contract: backingManager,
            name: 'TradeStarted',
            args: [1, token2.address, backupToken2.address, sellAmt2, bn('0')],

            emitted: true,
          },
        ])

        auctionTimestamp = await getLatestBlockTimestamp()

        // Check new auction
        // Token2 -> Backup Token 2 Auction
        await expectTrade(backingManager, 1, {
          sell: token2.address,
          buy: backupToken2.address,
          endTime: auctionTimestamp + Number(config.auctionLength),
          externalId: bn('1'),
        })

        // Check state after first auction
        expect(await basketHandler.status()).to.equal(CollateralStatus.SOUND)
        expect(await basketHandler.fullyCapitalized()).to.equal(false)
        expect(await facade.callStatic.totalAssetValue()).to.equal(
          issueAmount.div(4).add(minBuyAmt0)
        ) // Adding the collateral just traded

        await expectCurrentBacking({
          tokens: newTokens,
          quantities: [newQuantities[0], minBuyAmt0, bn('0')],
        })
        expect(await rToken.totalSupply()).to.equal(issueAmount)

        //  Check price in USD of the current RToken - Remains the same
        expect(await rToken.price()).to.equal(fp('1'))

        // Check quotes
        quotes = await rToken.connect(addr1).callStatic.issue(bn('1e18'))
        expect(quotes).to.eql(newQuotes)

        //  Check Backup tokens available
        expect(await backupToken1.balanceOf(backingManager.address)).to.equal(minBuyAmt0)
        expect(await backupToken2.balanceOf(backingManager.address)).to.equal(0)

        // Perform Mock Bids for the new Token (addr1 has balance)
        // Assume fair price, get half of the tokens (because price reduction was 50%)
        const minBuyAmt2: BigNumber = sellAmt2.div(2)
        await backupToken2.connect(addr1).approve(gnosis.address, minBuyAmt2)
        await gnosis.placeBid(1, {
          bidder: addr1.address,
          sellAmount: sellAmt2,
          buyAmount: minBuyAmt2,
        })

        // Advance time till auction ended
        await advanceTime(config.auctionLength.add(100).toString())

        // Run auctions - will end current and open a new auction
        await expectEvents(facade.runAuctionsForAllTraders(), [
          {
            contract: backingManager,
            name: 'TradeSettled',
            args: [1, token2.address, backupToken2.address, sellAmt2, minBuyAmt2],
            emitted: true,
          },
          {
            contract: backingManager,
            name: 'TradeStarted',
            args: [2, token3.address, backupToken1.address, toBNDecimals(sellAmt3, 8), bn('0')],
            emitted: true,
          },
        ])

        auctionTimestamp = await getLatestBlockTimestamp()

        // Check new auction
        // Token3 -> Backup Token 1 Auction
        await expectTrade(backingManager, 2, {
          sell: token3.address,
          buy: backupToken1.address,
          endTime: auctionTimestamp + Number(config.auctionLength),
          externalId: bn('2'),
        })

        //   Check state after second auction
        expect(await basketHandler.status()).to.equal(CollateralStatus.SOUND)
        expect(await basketHandler.fullyCapitalized()).to.equal(false)
        expect(await facade.callStatic.totalAssetValue()).to.equal(
          issueAmount.div(4).add(minBuyAmt0).add(minBuyAmt2)
        ) // Adding the collateral just traded

        await expectCurrentBacking({
          tokens: newTokens,
          quantities: [newQuantities[0], minBuyAmt0, minBuyAmt2],
        })
        expect(await rToken.totalSupply()).to.equal(issueAmount)

        //  Check price in USD of the current RToken - Remains the same
        expect(await rToken.price()).to.equal(fp('1'))

        // Check quotes
        quotes = await rToken.connect(addr1).callStatic.issue(bn('1e18'))
        expect(quotes).to.eql(newQuotes)

        //  Check Backup tokens available
        expect(await backupToken1.balanceOf(backingManager.address)).to.equal(minBuyAmt0)
        expect(await backupToken2.balanceOf(backingManager.address)).to.equal(minBuyAmt2)

        // Perform Mock Bids for the new Token (addr1 has balance)
        // Assume fair price, get half of the tokens (because price reduction was 50%)

        const minBuyAmt3: BigNumber = sellAmt3.div(2)
        const newTotalAssetValue: BigNumber = (await facade.callStatic.totalAssetValue()).add(
          minBuyAmt3
        )

        // We will need to rebalance our backing, we have an excess of Token1 now and we need more backupToken1 and backuptoken2
        // We need 9.375e18 to reach the 75% of backup tokens 1 and 2
        const requiredBkpTokens: BigNumber = newTotalAssetValue.mul(75).div(100)
        const minBuyAmtRebalance: BigNumber = requiredBkpTokens.sub(
          minBuyAmt0.add(minBuyAmt2).add(minBuyAmt3)
        ) // in 18 decimals, buy token - no trade slippage
        const sellAmtRebalance: BigNumber = toBNDecimals(minBuyAmtRebalance, 6) // convert to decimals of sell token - no trade slippage

        await backupToken1.connect(addr1).approve(gnosis.address, minBuyAmt3)
        await gnosis.placeBid(2, {
          bidder: addr1.address,
          sellAmount: toBNDecimals(sellAmt3, 8),
          buyAmount: minBuyAmt3,
        })

        // Advance time till auction ended
        await advanceTime(config.auctionLength.add(100).toString())

        // Run auctions - will end current and open a new auction
        // We need to rebalance our backing, we have an excess of Token1 now and we need more backupToken2
        // All can be allocated to backup token 2
        await expectEvents(facade.runAuctionsForAllTraders(), [
          {
            contract: backingManager,
            name: 'TradeSettled',
            args: [2, token3.address, backupToken1.address, toBNDecimals(sellAmt3, 8), minBuyAmt3],
            emitted: true,
          },
          {
            contract: backingManager,
            name: 'TradeStarted',
            args: [3, token1.address, backupToken2.address, sellAmtRebalance, minBuyAmtRebalance],
            emitted: true,
          },
        ])

        auctionTimestamp = await getLatestBlockTimestamp()

        // Check new auction
        // Token1 -> Backup Token 2 Auction
        await expectTrade(backingManager, 3, {
          sell: token1.address,
          buy: backupToken2.address,
          endTime: auctionTimestamp + Number(config.auctionLength),
          externalId: bn('3'),
        })

        // Check state after third auction
        expect(await basketHandler.status()).to.equal(CollateralStatus.SOUND)
        expect(await basketHandler.fullyCapitalized()).to.equal(false)
        expect(await facade.callStatic.totalAssetValue()).to.equal(
          issueAmount.div(4).add(minBuyAmt0).add(minBuyAmt2).add(minBuyAmt3).sub(minBuyAmtRebalance)
        ) // Adding the collateral just traded - subtracting funds sent to market

        await expectCurrentBacking({
          tokens: newTokens,
          quantities: [
            newQuantities[0].sub(sellAmtRebalance),
            minBuyAmt0.add(minBuyAmt3),
            minBuyAmt2,
          ],
        })
        expect(await rToken.totalSupply()).to.equal(issueAmount)

        //  Check price in USD of the current RToken - Remains the same
        expect(await rToken.price()).to.equal(fp('1'))

        // Check quotes
        quotes = await rToken.connect(addr1).callStatic.issue(bn('1e18'))
        expect(quotes).to.eql(newQuotes)

        //  Check Backup tokens available
        expect(await backupToken1.balanceOf(backingManager.address)).to.equal(
          minBuyAmt0.add(minBuyAmt3)
        )
        expect(await backupToken2.balanceOf(backingManager.address)).to.equal(minBuyAmt2)

        //   Perform Mock Bids for the new Token (addr1 has balance)
        // Assume fair price, get all tokens
        await backupToken2.connect(addr1).approve(gnosis.address, minBuyAmtRebalance)
        await gnosis.placeBid(3, {
          bidder: addr1.address,
          sellAmount: sellAmtRebalance,
          buyAmount: minBuyAmtRebalance,
        })

        // Advance time till auction ended
        await advanceTime(config.auctionLength.add(100).toString())

        // Close auction - We can still trade some of backupToken1 to backuptoken2 to optimize the potential baskets
        // They need to be equal parts. And together count for 75% of basket
        // 1.5625e18 tokens should be transferred from backup 1 to backup 2
        const sellAmtRebalanceBkp: BigNumber = (
          await backupToken1.balanceOf(backingManager.address)
        ).sub(requiredBkpTokens.div(2))
        const minBuyAmtRebalanceBkp: BigNumber = sellAmtRebalanceBkp // no trade slippage
        await expectEvents(facade.runAuctionsForAllTraders(), [
          {
            contract: backingManager,
            name: 'TradeSettled',
            args: [3, token1.address, backupToken2.address, sellAmtRebalance, minBuyAmtRebalance],
            emitted: true,
          },
          {
            contract: backingManager,
            name: 'TradeStarted',
            args: [
              4,
              backupToken1.address,
              backupToken2.address,
              sellAmtRebalanceBkp,
              minBuyAmtRebalanceBkp,
            ],
            emitted: true,
          },
        ])

        auctionTimestamp = await getLatestBlockTimestamp()

        // Check new auction
        // Backup Token 1 ->  Backup Token 2 Auction
        await expectTrade(backingManager, 4, {
          sell: backupToken1.address,
          buy: backupToken2.address,
          endTime: auctionTimestamp + Number(config.auctionLength),
          externalId: bn('4'),
        })

        // Check state after fourth auction
        expect(await basketHandler.status()).to.equal(CollateralStatus.SOUND)
        expect(await basketHandler.fullyCapitalized()).to.equal(false)
        expect(await facade.callStatic.totalAssetValue()).to.equal(
          issueAmount
            .div(4)
            .add(minBuyAmt0)
            .add(minBuyAmt2)
            .add(minBuyAmt3)
            .sub(sellAmtRebalanceBkp)
        ) // Adding the collateral just traded - Rebalanced and new funds sent to market

        await expectCurrentBacking({
          tokens: newTokens,
          quantities: [
            newQuantities[0].sub(sellAmtRebalance),
            minBuyAmt0.add(minBuyAmt3).sub(sellAmtRebalanceBkp),
            minBuyAmt2.add(minBuyAmtRebalance),
          ],
        })
        expect(await rToken.totalSupply()).to.equal(issueAmount)

        //  Check price in USD of the current RToken - Remains the same
        expect(await rToken.price()).to.equal(fp('1'))

        // Check quotes
        quotes = await rToken.connect(addr1).callStatic.issue(bn('1e18'))
        expect(quotes).to.eql(newQuotes)

        //  Check Backup tokens available
        expect(await backupToken1.balanceOf(backingManager.address)).to.equal(
          minBuyAmt0.add(minBuyAmt3).sub(sellAmtRebalanceBkp)
        )
        expect(await backupToken2.balanceOf(backingManager.address)).to.equal(
          minBuyAmt2.add(minBuyAmtRebalance)
        )

        //  Perform Mock Bids for the new Token (addr1 has balance)
        // Assume fair price, get all tokens
        await backupToken2.connect(addr1).approve(gnosis.address, minBuyAmtRebalanceBkp)
        await gnosis.placeBid(4, {
          bidder: addr1.address,
          sellAmount: sellAmtRebalanceBkp,
          buyAmount: minBuyAmtRebalanceBkp,
        })

        // Advance time till auction ended
        await advanceTime(config.auctionLength.add(100).toString())

        // Close final auction - Haircut will be taken
        await expectEvents(facade.runAuctionsForAllTraders(), [
          {
            contract: backingManager,
            name: 'TradeSettled',
            args: [
              4,
              backupToken1.address,
              backupToken2.address,
              sellAmtRebalanceBkp,
              minBuyAmtRebalanceBkp,
            ],
            emitted: true,
          },
          {
            contract: backingManager,
            name: 'TradeStarted',
            emitted: false,
          },
        ])

        // Check final state - Haircut taken, stable but price of RToken has been reduced
        expect(await basketHandler.status()).to.equal(CollateralStatus.SOUND)
        expect(await basketHandler.fullyCapitalized()).to.equal(true)
        expect(await facade.callStatic.totalAssetValue()).to.equal(
          issueAmount.div(4).add(minBuyAmt0).add(minBuyAmt2).add(minBuyAmt3)
        ) // Adding the collateral just traded - Rebalanced, funds recovered

        await expectCurrentBacking({
          tokens: newTokens,
          quantities: [
            newQuantities[0].sub(sellAmtRebalance),
            minBuyAmt0.add(minBuyAmt3).sub(sellAmtRebalanceBkp),
            minBuyAmt2.add(minBuyAmtRebalance).add(minBuyAmtRebalanceBkp),
          ],
        })

        expect(await rToken.totalSupply()).to.equal(issueAmount)

        //  Check price in USD of the current RToken - Haircut of 37.5% taken
        expect(await rToken.price()).to.equal(fp('0.625'))

        // Check quotes - reduced by 15% as well (less collateral is required to match the new price)
        quotes = await rToken.connect(addr1).callStatic.issue(bn('1e18'))
        const finalQuotes = newQuotes.map((q) => {
          return q.mul(625).div(1000)
        })
        expect(quotes).to.eql(finalQuotes)

        //  Check Backup tokens available
        expect(await backupToken1.balanceOf(backingManager.address)).to.equal(
          minBuyAmt0.add(minBuyAmt3).sub(sellAmtRebalanceBkp)
        )
        expect(await backupToken2.balanceOf(backingManager.address)).to.equal(
          minBuyAmt2.add(minBuyAmtRebalance).add(minBuyAmtRebalanceBkp)
        )
      })
    })
  })

  describe('Basket Extreme Bounds', () => {
    let ERC20: ContractFactory
    let AaveCollateralFactory: ContractFactory
    let firstCollateral: AavePricedFiatCollateralMock | undefined

    // Dimensions
    //
    // 1. Number of prime basket tokens
    // 2. Number of backup tokens
    // 3. Number of target units
    // 4. Asset.targetPerRef
    // 5. Asset.price TODO check again
    // 6. TargetAmts to BUs

    const runSimulation = async (
      numPrimeTokens: number,
      numBackupTokens: number,
      targetUnits: number,
      targetPerRefs: BigNumber,
      basketTargetAmt: BigNumber
    ) => {
      firstCollateral = undefined
      const makeToken = async (
        tokenName: string,
        targetUnit: string,
        targetPerRef: BigNumber
      ): Promise<ERC20Mock> => {
        const erc20: ERC20Mock = <ERC20Mock>await ERC20.deploy(tokenName, `${tokenName} symbol`)
        const collateral: AavePricedFiatCollateralMock = <AavePricedFiatCollateralMock>(
          await AaveCollateralFactory.deploy(
            erc20.address,
            config.maxTradeVolume,
            fp('0.05'),
            bn('86400'),
            compoundMock.address,
            aaveMock.address,
            targetUnit,
            targetPerRef
          )
        )

        if (firstCollateral === undefined) firstCollateral = collateral
        await assetRegistry.register(collateral.address)
        await aaveOracleInternal.setPrice(erc20.address, targetPerRef)
        return erc20
      }

      ;({ assetRegistry, basketHandler, compoundMock, aaveMock } = await loadFixture(
        defaultFixture
      ))

      const primeERC20s = []
      const targetAmts = []
      for (let i = 0; i < numPrimeTokens; i++) {
        const targetUnit = ethers.utils.formatBytes32String((i % targetUnits).toString())
        const erc20 = await makeToken(`Token ${i}`, targetUnit, targetPerRefs)
        primeERC20s.push(erc20.address)
        targetAmts.push(basketTargetAmt.div(targetUnits))
      }

      const backups: [string[]] = [[]]
      for (let i = 1; i < targetUnits; i++) {
        backups.push([])
      }
      for (let i = 0; i < numBackupTokens; i++) {
        const index = i % targetUnits
        const targetUnit = ethers.utils.formatBytes32String(index.toString())

        // reuse erc20 if possible
        const erc20Addr =
          i < numPrimeTokens
            ? primeERC20s[i]
            : (await makeToken(`Token ${i}`, targetUnit, targetPerRefs)).address
        backups[index].push(erc20Addr)
      }
      for (let i = 0; i < targetUnits; i++) {
        const targetUnit = ethers.utils.formatBytes32String(i.toString())
        await basketHandler.setBackupConfig(targetUnit, numPrimeTokens, backups[i])
      }

      // Set prime basket with all collateral
      await basketHandler.setPrimeBasket(primeERC20s, targetAmts)
      await basketHandler.connect(owner).switchBasket()

      // Unregister collateral and switch basket
      if (firstCollateral !== undefined) {
        firstCollateral = <AavePricedFiatCollateralMock>firstCollateral

        // Unregister calls `ensureValidBasket`
        await assetRegistry.unregister(firstCollateral.address)
      }
    }

    it('Should not revert during basket switching', async () => {
      const size = SLOW ? 256 : 4 // Currently 256 takes >5 minutes to execute 32 cases

      const primeTokens = [size, 0]

      const backupTokens = [size, 0]

      const targetUnits = [size, 1]

      // 1e18 range centered around the expected case of fp('1')
      const targetPerRefs = [fp('1e-9'), fp('1e9')]

      // 1e18 range centered around the expected case of fp('1')
      const basketTargetAmts = [fp('1e-9'), fp('1e9')]

      const dimensions = [primeTokens, backupTokens, targetUnits, targetPerRefs, basketTargetAmts]

      ERC20 = await ethers.getContractFactory('ERC20Mock')
      AaveCollateralFactory = await ethers.getContractFactory('AavePricedFiatCollateralMock')

      // 2^5 = 32 cases
      const cases = cartesianProduct(...dimensions)
      for (let i = 0; i < cases.length; i++) {
        const args = cases[i]

        await runSimulation(
          args[0] as number,
          args[1] as number,
          args[2] as number,
          args[3] as BigNumber,
          args[4] as BigNumber
        )
      }
    })
  })
})<|MERGE_RESOLUTION|>--- conflicted
+++ resolved
@@ -10,16 +10,10 @@
   AaveOracleMock,
   AssetRegistryP0,
   AavePricedFiatCollateralMock,
-<<<<<<< HEAD
-  // ATokenFiatCollateral,
-=======
-  ATokenFiatCollateral,
->>>>>>> 7d2c0160
   BackingManagerP0,
   BasketHandlerP0,
   CompoundOracleMock,
   ComptrollerMock,
-  // CTokenFiatCollateral,
   CTokenMock,
   ERC20Mock,
   FacadeP0,
