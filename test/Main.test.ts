--- conflicted
+++ resolved
@@ -795,13 +795,8 @@
       // This is mostly leftover from when we were just testing P0
 
       // By default functions can be run
-<<<<<<< HEAD
       await assetRegistry.refresh()
-      await basketHandler.checkBasket()
-=======
-      await assetRegistry.forceUpdates()
       await basketHandler.refreshBasket()
->>>>>>> a40c05f8
       await backingManager.manageTokens([token0.address])
       await rsrTrader.manageToken(token0.address)
       await rTokenTrader.manageToken(token0.address)
