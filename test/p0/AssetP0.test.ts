--- conflicted
+++ resolved
@@ -92,14 +92,8 @@
       expect(await rsrAsset.erc20()).to.equal(rsr.address)
       expect(await rsr.decimals()).to.equal(18)
       expect(await rsrAsset.maxAuctionSize()).to.equal(config.maxAuctionSize)
-<<<<<<< HEAD
-      expect(await rsrAsset.toQ(bn('1'))).to.equal(fp('1'))
-      expect(await rsrAsset.fromQ(fp('1'))).to.equal(bn('1'))
-=======
       expect(await rsrAsset.bal(wallet.address)).to.equal(amt)
       expect(await rsrAsset.balQ(wallet.address)).to.equal(amt.mul(bn('1e18')))
-      expect(await rsrAsset.claimAdapter()).to.equal(ZERO_ADDRESS)
->>>>>>> 455056f1
       expect(await rsrAsset.price()).to.equal(fp('1'))
 
       // COMP Token
@@ -107,14 +101,8 @@
       expect(await compAsset.erc20()).to.equal(compToken.address)
       expect(await compToken.decimals()).to.equal(18)
       expect(await compAsset.maxAuctionSize()).to.equal(config.maxAuctionSize)
-<<<<<<< HEAD
-      expect(await compAsset.toQ(bn('10'))).to.equal(fp('10'))
-      expect(await compAsset.fromQ(fp('10'))).to.equal(bn('10'))
-=======
       expect(await compAsset.bal(wallet.address)).to.equal(amt)
       expect(await compAsset.balQ(wallet.address)).to.equal(amt.mul(bn('1e18')))
-      expect(await compAsset.claimAdapter()).to.equal(ZERO_ADDRESS)
->>>>>>> 455056f1
       expect(await compAsset.price()).to.equal(fp('1'))
 
       // AAVE Token
@@ -122,14 +110,8 @@
       expect(await aaveAsset.erc20()).to.equal(aaveToken.address)
       expect(await aaveToken.decimals()).to.equal(18)
       expect(await aaveAsset.maxAuctionSize()).to.equal(config.maxAuctionSize)
-<<<<<<< HEAD
-      expect(await aaveAsset.toQ(bn('500'))).to.equal(fp('500'))
-      expect(await aaveAsset.fromQ(fp('500'))).to.equal(bn('500'))
-=======
       expect(await aaveAsset.bal(wallet.address)).to.equal(amt)
       expect(await aaveAsset.balQ(wallet.address)).to.equal(amt.mul(bn('1e18')))
-      expect(await aaveAsset.claimAdapter()).to.equal(ZERO_ADDRESS)
->>>>>>> 455056f1
       expect(await aaveAsset.price()).to.equal(fp('1'))
 
       // RToken
@@ -137,14 +119,8 @@
       expect(await rTokenAsset.erc20()).to.equal(rToken.address)
       expect(await rToken.decimals()).to.equal(18)
       expect(await rTokenAsset.maxAuctionSize()).to.equal(config.maxAuctionSize)
-<<<<<<< HEAD
-      expect(await rTokenAsset.toQ(bn('10000'))).to.equal(fp('10000'))
-      expect(await rTokenAsset.fromQ(fp('10000'))).to.equal(bn('10000'))
-=======
       expect(await rTokenAsset.bal(wallet.address)).to.equal(amt)
       expect(await rTokenAsset.balQ(wallet.address)).to.equal(amt.mul(bn('1e18')))
-      expect(await rTokenAsset.claimAdapter()).to.equal(ZERO_ADDRESS)
->>>>>>> 455056f1
       expect(await rTokenAsset.price()).to.equal(fp('1'))
       expect(await rTokenAsset.price()).to.equal(await rToken.price())
     })
