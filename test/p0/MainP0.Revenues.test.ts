import { SignerWithAddress } from '@nomiclabs/hardhat-ethers/signers'
import { CompoundClaimAdapterP0 } from '@typechain/CompoundClaimAdapterP0'
import { expect } from 'chai'
import { BigNumber, Wallet } from 'ethers'
import { ethers, waffle } from 'hardhat'

import {
  AuctionStatus,
  BN_SCALE_FACTOR,
  FURNACE_DEST,
  STRSR_DEST,
  ZERO_ADDRESS,
} from '../../common/constants'
import { bn, divCeil, fp, near } from '../../common/numbers'
import { AaveLendingPoolMockP0 } from '../../typechain/AaveLendingPoolMockP0'
import { AssetP0 } from '../../typechain/AssetP0'
import { ATokenFiatCollateralP0 } from '../../typechain/ATokenFiatCollateralP0'
import { CollateralP0 } from '../../typechain/CollateralP0'
import { ComptrollerMockP0 } from '../../typechain/ComptrollerMockP0'
import { CTokenFiatCollateralP0 } from '../../typechain/CTokenFiatCollateralP0'
import { CTokenMock } from '../../typechain/CTokenMock'
import { DeployerP0 } from '../../typechain/DeployerP0'
import { ERC20Mock } from '../../typechain/ERC20Mock'
import { ExplorerFacadeP0 } from '../../typechain/ExplorerFacadeP0'
import { FurnaceP0 } from '../../typechain/FurnaceP0'
import { MainP0 } from '../../typechain/MainP0'
import { MarketMock } from '../../typechain/MarketMock'
import { RevenueTraderP0 } from '../../typechain/RevenueTraderP0'
import { RTokenAssetP0 } from '../../typechain/RTokenAssetP0'
import { RTokenP0 } from '../../typechain/RTokenP0'
import { StaticATokenMock } from '../../typechain/StaticATokenMock'
import { StRSRP0 } from '../../typechain/StRSRP0'
import { TraderP0 } from '../../typechain/TraderP0'
import { USDCMock } from '../../typechain/USDCMock'
import { advanceTime, getLatestBlockTimestamp } from '../utils/time'
import { Collateral, defaultFixture, IConfig, IRevenueShare } from './utils/fixtures'

interface IAuctionInfo {
  sell: string
  buy: string
  sellAmount: BigNumber
  minBuyAmount: BigNumber
  startTime: number
  endTime: number
  clearingSellAmount: BigNumber
  clearingBuyAmount: BigNumber
  externalAuctionId: BigNumber
  status: AuctionStatus
}

const createFixtureLoader = waffle.createFixtureLoader

describe('MainP0 contract', () => {
  let owner: SignerWithAddress
  let addr1: SignerWithAddress
  let addr2: SignerWithAddress
  let other: SignerWithAddress

  // Deployer contract
  let deployer: DeployerP0

  // Assets
  let collateral: Collateral[]

  // Non-backing assets
  let rsr: ERC20Mock
  let rsrAsset: AssetP0
  let compToken: ERC20Mock
  let compAsset: AssetP0
  let compoundMock: ComptrollerMockP0
  let aaveToken: ERC20Mock
  let aaveAsset: AssetP0
  let aaveMock: AaveLendingPoolMockP0

  // Trading
  let market: MarketMock
  let rsrTrader: RevenueTraderP0
  let rTokenTrader: RevenueTraderP0

  // Tokens and Assets
  let initialBal: BigNumber
  let token0: ERC20Mock
  let token1: USDCMock
  let token2: StaticATokenMock
  let token3: CTokenMock
  let collateral0: CollateralP0
  let collateral1: CollateralP0
  let collateral2: ATokenFiatCollateralP0
  let collateral3: CTokenFiatCollateralP0
  let basketsNeededAmts: BigNumber[]

  // Config values
  let config: IConfig
  let dist: IRevenueShare

  // Contracts to retrieve after deploy
  let rToken: RTokenP0
  let rTokenAsset: RTokenAssetP0
  let stRSR: StRSRP0
  let furnace: FurnaceP0
  let main: MainP0
  let facade: ExplorerFacadeP0

  let loadFixture: ReturnType<typeof createFixtureLoader>
  let wallet: Wallet

  const expectAuctionInfo = async (
    trader: TraderP0,
    index: number,
    auctionInfo: Partial<IAuctionInfo>
  ) => {
    const {
      sell,
      buy,
      sellAmount,
      minBuyAmount,
      startTime,
      endTime,
      clearingSellAmount,
      clearingBuyAmount,
      externalAuctionId,
      status,
    } = await trader.auctions(index)
    expect(sell).to.equal(auctionInfo.sell)
    expect(buy).to.equal(auctionInfo.buy)
    expect(sellAmount).to.equal(auctionInfo.sellAmount)
    expect(minBuyAmount).to.equal(auctionInfo.minBuyAmount)
    expect(startTime).to.equal(auctionInfo.startTime)
    expect(endTime).to.equal(auctionInfo.endTime)
    expect(clearingSellAmount).to.equal(auctionInfo.clearingSellAmount)
    expect(clearingBuyAmount).to.equal(auctionInfo.clearingBuyAmount)
    expect(externalAuctionId).to.equal(auctionInfo.externalAuctionId)
    expect(status).to.equal(auctionInfo.status)
  }

  const expectAuctionStatus = async (
    trader: TraderP0,
    index: number,
    expectedStatus: AuctionStatus
  ) => {
    const { status } = await trader.auctions(index)
    expect(status).to.equal(expectedStatus)
  }

  before('create fixture loader', async () => {
    ;[wallet] = await (ethers as any).getSigners()
    loadFixture = createFixtureLoader([wallet])
  })

  beforeEach(async () => {
    ;[owner, addr1, addr2, other] = await ethers.getSigners()
    let erc20s: ERC20Mock[]
    let basket: Collateral[]

      // Deploy fixture
    ;({
      rsr,
      rsrAsset,
      compToken,
      aaveToken,
      compAsset,
      aaveAsset,
      compoundMock,
      aaveMock,
      erc20s,
      collateral,
      basket,
      basketsNeededAmts,
      config,
      deployer,
      dist,
      main,
      rToken,
      rTokenAsset,
      furnace,
      stRSR,
      market,
      facade,
    } = await loadFixture(defaultFixture))
    token0 = erc20s[collateral.indexOf(basket[0])]
    token1 = erc20s[collateral.indexOf(basket[1])]
    token2 = <StaticATokenMock>erc20s[collateral.indexOf(basket[2])]
    token3 = <CTokenMock>erc20s[collateral.indexOf(basket[3])]

    // Set Aave revenue token
    await token2.setAaveToken(aaveToken.address)

    collateral0 = basket[0]
    collateral1 = basket[1]
    collateral2 = <ATokenFiatCollateralP0>basket[2]
    collateral3 = <CTokenFiatCollateralP0>basket[3]

    rsrTrader = <RevenueTraderP0>(
      await ethers.getContractAt('RevenueTraderP0', await main.rsrTrader())
    )
    rTokenTrader = <RevenueTraderP0>(
      await ethers.getContractAt('RevenueTraderP0', await main.rTokenTrader())
    )

    // Mint initial balances
    initialBal = bn('1000000e18')
    await token0.connect(owner).mint(addr1.address, initialBal)
    await token1.connect(owner).mint(addr1.address, initialBal)
    await token2.connect(owner).mint(addr1.address, initialBal)
    await token3.connect(owner).mint(addr1.address, initialBal)

    await token0.connect(owner).mint(addr2.address, initialBal)
    await token1.connect(owner).mint(addr2.address, initialBal)
    await token2.connect(owner).mint(addr2.address, initialBal)
    await token3.connect(owner).mint(addr2.address, initialBal)
  })

  describe('Config/Setup', function () {
    it('Should setup initial distribution correctly', async () => {
      // Configuration
      let rsrCut = await main.rsrCut()
      expect(rsrCut.rsrShares).equal(bn(60))
      expect(rsrCut.totalShares).equal(bn(100))

      let rtokenCut = await main.rTokenCut()
      expect(rtokenCut.rTokenShares).equal(bn(40))
      expect(rtokenCut.totalShares).equal(bn(100))
    })

    it('Should allow to set distribution if owner', async () => {
      // Check initial status
      let rsrCut = await main.rsrCut()
      expect(rsrCut.rsrShares).equal(bn(60))
      expect(rsrCut.totalShares).equal(bn(100))

      let rtokenCut = await main.rTokenCut()
      expect(rtokenCut.rTokenShares).equal(bn(40))
      expect(rtokenCut.totalShares).equal(bn(100))

      // Attempt to update with another account
      await expect(
        main.connect(other).setDistribution(FURNACE_DEST, { rTokenDist: bn(0), rsrDist: bn(0) })
      ).to.be.revertedWith('Ownable: caller is not the owner')

      // Update with owner - Set f = 1
      await main.connect(owner).setDistribution(FURNACE_DEST, { rTokenDist: bn(0), rsrDist: bn(0) })

      // Check updated status
      rsrCut = await main.rsrCut()
      expect(rsrCut.rsrShares).equal(bn(60))
      expect(rsrCut.totalShares).equal(bn(60))

      rtokenCut = await main.rTokenCut()
      expect(rtokenCut.rTokenShares).equal(bn(0))
      expect(rtokenCut.totalShares).equal(bn(60))
    })

    it('Should perform distribution validations', async () => {
      // Cannot set RSR > 0 for Furnace
      await expect(
        main.connect(owner).setDistribution(FURNACE_DEST, { rTokenDist: bn(0), rsrDist: bn(1) })
      ).to.be.revertedWith('Furnace must get 0% of RSR')

      // Cannot set RToken > 0 for StRSR
      await expect(
        main.connect(owner).setDistribution(STRSR_DEST, { rTokenDist: bn(1), rsrDist: bn(0) })
      ).to.be.revertedWith('StRSR must get 0% of RToken')

      // Cannot set RSR distribution too high
      await expect(
        main.connect(owner).setDistribution(STRSR_DEST, { rTokenDist: bn(0), rsrDist: bn(10001) })
      ).to.be.revertedWith('RSR distribution too high')

      // Cannot set RToken distribution too high
      await expect(
        main.connect(owner).setDistribution(FURNACE_DEST, { rTokenDist: bn(10001), rsrDist: bn(0) })
      ).to.be.revertedWith('RSR distribution too high')
    })
  })

  describe('Revenues', function () {
    context('With issued Rtokens', async function () {
      let issueAmount: BigNumber
      let rewardAmountCOMP: BigNumber
      let rewardAmountAAVE: BigNumber

      beforeEach(async function () {
        issueAmount = bn('100e18')

        // Provide approvals
        await token0.connect(addr1).approve(main.address, initialBal)
        await token1.connect(addr1).approve(main.address, initialBal)
        await token2.connect(addr1).approve(main.address, initialBal)
        await token3.connect(addr1).approve(main.address, initialBal)

        // Issue rTokens
        await main.connect(addr1).issue(issueAmount)

        // Mint some RSR
        await rsr.connect(owner).mint(addr1.address, initialBal)
      })

      it('Should claim COMP and handle revenue auction correctly - small amount processed in single auction', async () => {
        // Advance time to get next reward
        await advanceTime(config.rewardPeriod.toString())

        // Set COMP tokens as reward
        rewardAmountCOMP = bn('0.8e18')

        // Make DustAmount low enough that it doesn't interfere with the intended auction.
        // Otherwise it will (correctly!) consider this small amount dust b/c it's < 1 USD.
        await main.connect(owner).setDustAmount(bn(0))

        // COMP Rewards
        await compoundMock.setRewards(main.address, rewardAmountCOMP)
        expect(await compoundMock.compToken()).to.equal(compToken.address)

        // Collect revenue
        // Expected values based on Prices between COMP and RSR/RToken = 1 to 1 (for simplification)
        let sellAmt: BigNumber = rewardAmountCOMP.mul(6).div(10) // due to f = 60%
        let minBuyAmt: BigNumber = sellAmt.sub(sellAmt.div(100)) // due to trade slippage 1%

        let sellAmtRToken: BigNumber = rewardAmountCOMP.sub(sellAmt) // Remainder
        let minBuyAmtRToken: BigNumber = sellAmtRToken.sub(sellAmtRToken.div(100)) // due to trade slippage 1%

<<<<<<< HEAD
        await expect(main.poke()).to.emit(main, 'RewardsClaimed') // Claim rewards
=======
        await expect(main.claimRewards()).to.emit(main, 'RewardsClaimed')
>>>>>>> 57cd9326

        // Check status of destinations at this point
        expect(await rsr.balanceOf(stRSR.address)).to.equal(0)
        expect(await rToken.balanceOf(furnace.address)).to.equal(0)

<<<<<<< HEAD
        await main.poke() // Handout excess assets to r*Traders

        await expect(rsrTrader.triggerAuction(compToken.address))
=======
        await expect(facade.runAuctionsForAllTraders())
>>>>>>> 57cd9326
          .to.emit(rsrTrader, 'AuctionStarted')
          .withArgs(0, compAsset.address, rsrAsset.address, sellAmt, minBuyAmt)
        const auctionTimestamp: number = await getLatestBlockTimestamp()

        await expect(rTokenTrader.triggerAuction(compToken.address))
          .to.emit(rTokenTrader, 'AuctionStarted')
          .withArgs(0, compAsset.address, rTokenAsset.address, sellAmtRToken, minBuyAmtRToken)
        const auctionTimestamp2: number = await getLatestBlockTimestamp()

        // Check auctions registered
        // COMP -> RSR Auction
        await expectAuctionInfo(rsrTrader, 0, {
          sell: compAsset.address,
          buy: rsrAsset.address,
          sellAmount: sellAmt,
          minBuyAmount: minBuyAmt,
          startTime: auctionTimestamp,
          endTime: auctionTimestamp + Number(config.auctionPeriod),
          clearingSellAmount: bn('0'),
          clearingBuyAmount: bn('0'),
          externalAuctionId: bn('0'),
          status: AuctionStatus.OPEN,
        })

        // COMP -> RToken Auction
        await expectAuctionInfo(rTokenTrader, 0, {
          sell: compAsset.address,
          buy: rTokenAsset.address,
          sellAmount: sellAmtRToken,
          minBuyAmount: minBuyAmtRToken,
          startTime: auctionTimestamp2,
          endTime: auctionTimestamp2 + Number(config.auctionPeriod),
          clearingSellAmount: bn('0'),
          clearingBuyAmount: bn('0'),
          externalAuctionId: bn('1'),
          status: AuctionStatus.OPEN,
        })

        // Check funds in Market
        expect(await compToken.balanceOf(market.address)).to.equal(rewardAmountCOMP)

        // Advance time till auction ended
        await advanceTime(config.auctionPeriod.add(100).toString())

        // Perform Mock Bids for RSR and RToken (addr1 has balance)
        await rsr.connect(addr1).approve(market.address, minBuyAmt)
        await rToken.connect(addr1).approve(market.address, minBuyAmtRToken)
        await market.placeBid(0, {
          bidder: addr1.address,
          sellAmount: sellAmt,
          buyAmount: minBuyAmt,
        })
        await market.placeBid(1, {
          bidder: addr1.address,
          sellAmount: sellAmtRToken,
          buyAmount: minBuyAmtRToken,
        })

        // Close auctions
        await expect(facade.runAuctionsForAllTraders())
          .to.emit(rsrTrader, 'AuctionEnded')
          .withArgs(0, compAsset.address, rsrAsset.address, sellAmt, minBuyAmt)
          .and.to.emit(rTokenTrader, 'AuctionEnded')
          .withArgs(0, compAsset.address, rTokenAsset.address, sellAmtRToken, minBuyAmtRToken)
          .and.to.not.emit(rsrTrader, 'AuctionStarted')
          .and.to.not.emit(rTokenTrader, 'AuctionStarted')

        // Check previous auctions closed
        // COMP -> RSR Auction
        await expectAuctionInfo(rsrTrader, 0, {
          sell: compAsset.address,
          buy: rsrAsset.address,
          sellAmount: sellAmt,
          minBuyAmount: minBuyAmt,
          startTime: auctionTimestamp,
          endTime: auctionTimestamp + Number(config.auctionPeriod),
          clearingSellAmount: sellAmt,
          clearingBuyAmount: minBuyAmt,
          externalAuctionId: bn('0'),
          status: AuctionStatus.DONE,
        })

        // COMP -> RToken Auction
        await expectAuctionInfo(rTokenTrader, 0, {
          sell: compAsset.address,
          buy: rTokenAsset.address,
          sellAmount: sellAmtRToken,
          minBuyAmount: minBuyAmtRToken,
          startTime: auctionTimestamp2,
          endTime: auctionTimestamp2 + Number(config.auctionPeriod),
          clearingSellAmount: sellAmtRToken,
          clearingBuyAmount: minBuyAmtRToken,
          externalAuctionId: bn('1'),
          status: AuctionStatus.DONE,
        })

        // Check balances sent to corresponding destinations
        // StRSR
        expect(await rsr.balanceOf(stRSR.address)).to.equal(minBuyAmt)
        // Furnace
        expect(await rToken.balanceOf(furnace.address)).to.equal(minBuyAmtRToken)
        const { amount, start } = await furnace.batches(0)
        expect(amount).to.equal(minBuyAmtRToken)
        expect(start).to.equal(await getLatestBlockTimestamp())
      })

      it('Should claim AAVE and handle revenue auction correctly - small amount processed in single auction', async () => {
        // Advance time to get next reward
        await advanceTime(config.rewardPeriod.toString())

        rewardAmountAAVE = bn('0.5e18')

        // AAVE Rewards
        await token2.setRewards(main.address, rewardAmountAAVE)

        // Collect revenue
        // Expected values based on Prices between AAVE and RSR/RToken = 1 to 1 (for simplification)
        let sellAmt: BigNumber = rewardAmountAAVE.mul(6).div(10) // due to f = 60%
        let minBuyAmt: BigNumber = sellAmt.sub(sellAmt.div(100)) // due to trade slippage 1%

        let sellAmtRToken: BigNumber = rewardAmountAAVE.sub(sellAmt) // Remainder
        let minBuyAmtRToken: BigNumber = sellAmtRToken.sub(sellAmtRToken.div(100)) // due to trade slippage 1%

        await expect(main.claimRewards()).to.emit(main, 'RewardsClaimed')

        // Check status of destinations at this point
        expect(await rsr.balanceOf(stRSR.address)).to.equal(0)
        expect(await rToken.balanceOf(furnace.address)).to.equal(0)

<<<<<<< HEAD
        await main.poke()
        await expect(rsrTrader.triggerAuction(aaveToken.address))
=======
        await expect(facade.runAuctionsForAllTraders())
>>>>>>> 57cd9326
          .to.emit(rsrTrader, 'AuctionStarted')
          .withArgs(0, aaveAsset.address, rsrAsset.address, sellAmt, minBuyAmt)
        await expect(rTokenTrader.triggerAuction(aaveToken.address))
          .to.emit(rTokenTrader, 'AuctionStarted')
          .withArgs(0, aaveAsset.address, rTokenAsset.address, sellAmtRToken, minBuyAmtRToken)

        // Check auctions registered
        // AAVE -> RSR Auction
        await expectAuctionInfo(rsrTrader, 0, {
          sell: aaveAsset.address,
          buy: rsrAsset.address,
          sellAmount: sellAmt,
          minBuyAmount: minBuyAmt,
          startTime: await getLatestBlockTimestamp(),
          endTime: (await getLatestBlockTimestamp()) + Number(config.auctionPeriod),
          clearingSellAmount: bn('0'),
          clearingBuyAmount: bn('0'),
          externalAuctionId: bn('0'),
          status: AuctionStatus.OPEN,
        })

        // AAVE -> RToken Auction
        await expectAuctionInfo(rTokenTrader, 0, {
          sell: aaveAsset.address,
          buy: rTokenAsset.address,
          sellAmount: sellAmtRToken,
          minBuyAmount: minBuyAmtRToken,
          startTime: await getLatestBlockTimestamp(),
          endTime: (await getLatestBlockTimestamp()) + Number(config.auctionPeriod),
          clearingSellAmount: bn('0'),
          clearingBuyAmount: bn('0'),
          externalAuctionId: bn('1'),
          status: AuctionStatus.OPEN,
        })

        // Check funds in Market
        expect(await aaveToken.balanceOf(market.address)).to.equal(rewardAmountAAVE)

        // Advance time till auction ended
        await advanceTime(config.auctionPeriod.add(100).toString())

        // Mock auction by minting the buy tokens (in this case RSR and RToken)
        await rsr.connect(addr1).approve(market.address, minBuyAmt)
        await rToken.connect(addr1).approve(market.address, minBuyAmtRToken)
        await market.placeBid(0, {
          bidder: addr1.address,
          sellAmount: sellAmt,
          buyAmount: minBuyAmt,
        })
        await market.placeBid(1, {
          bidder: addr1.address,
          sellAmount: sellAmtRToken,
          buyAmount: minBuyAmtRToken,
        })

        // Close auctions
        await expect(facade.runAuctionsForAllTraders())
          .to.emit(rsrTrader, 'AuctionEnded')
          .withArgs(0, aaveAsset.address, rsrAsset.address, sellAmt, minBuyAmt)
          .and.to.emit(rTokenTrader, 'AuctionEnded')
          .withArgs(0, aaveAsset.address, rTokenAsset.address, sellAmtRToken, minBuyAmtRToken)
          .and.to.not.emit(rsrTrader, 'AuctionStarted')
          .and.to.not.emit(rTokenTrader, 'AuctionStarted')

        await expectAuctionStatus(rsrTrader, 0, AuctionStatus.DONE)
        await expectAuctionStatus(rTokenTrader, 0, AuctionStatus.DONE)

        // Check balances sent to corresponding destinations
        // StRSR
        expect(await rsr.balanceOf(stRSR.address)).to.equal(minBuyAmt)
        // Furnace
        expect(await rToken.balanceOf(furnace.address)).to.equal(minBuyAmtRToken)
        const { amount, start } = await furnace.batches(0)
        expect(amount).to.equal(minBuyAmtRToken)
        expect(start).to.equal(await getLatestBlockTimestamp())
      })

      it('Should handle large auctions for using maxAuctionSize with f=1 (RSR only)', async () => {
        // Advance time to get next reward
        await advanceTime(config.rewardPeriod.toString())

        // Set f = 1
        await main
          .connect(owner)
          .setDistribution(FURNACE_DEST, { rTokenDist: bn(0), rsrDist: bn(0) })
        // Avoid dropping 20 qCOMP by making there be exactly 1 distribution share.
        await main.connect(owner).setDistribution(STRSR_DEST, { rTokenDist: bn(0), rsrDist: bn(1) })

        // Set COMP tokens as reward
        rewardAmountCOMP = bn('2e18')

        // COMP Rewards
        await compoundMock.setRewards(main.address, rewardAmountCOMP)

        // Collect revenue
        // Expected values based on Prices between COMP and RSR = 1 to 1 (for simplification)
        let sellAmt: BigNumber = (await rToken.totalSupply()).div(100) // due to 1% max auction size
        let minBuyAmt: BigNumber = sellAmt.sub(sellAmt.div(100)) // due to trade slippage 1%

        await expect(main.claimRewards()).to.emit(main, 'RewardsClaimed')

        // Check status of destinations at this point
        expect(await rsr.balanceOf(stRSR.address)).to.equal(0)
        expect(await rToken.balanceOf(furnace.address)).to.equal(0)

<<<<<<< HEAD
        await expect(main.poke())
        await expect(rsrTrader.triggerAuction(compToken.address))
=======
        await expect(facade.runAuctionsForAllTraders())
>>>>>>> 57cd9326
          .to.emit(rsrTrader, 'AuctionStarted')
          .withArgs(0, compAsset.address, rsrAsset.address, sellAmt, minBuyAmt)
        await expect(rTokenTrader.triggerAuction(compToken.address)).to.not.emit(
          rTokenTrader,
          'AuctionStarted'
        )

        const auctionTimestamp: number = await getLatestBlockTimestamp()
        // Check auction registered
        // COMP -> RSR Auction
        await expectAuctionInfo(rsrTrader, 0, {
          sell: compAsset.address,
          buy: rsrAsset.address,
          sellAmount: sellAmt,
          minBuyAmount: minBuyAmt,
          startTime: auctionTimestamp,
          endTime: auctionTimestamp + Number(config.auctionPeriod),
          clearingSellAmount: bn('0'),
          clearingBuyAmount: bn('0'),
          externalAuctionId: bn('0'),
          status: AuctionStatus.OPEN,
        })

        // Check funds in Market and still in Trader
        expect(await compToken.balanceOf(market.address)).to.equal(sellAmt)
        expect(await compToken.balanceOf(rsrTrader.address)).to.equal(sellAmt)

        // Another call will create a new auction
<<<<<<< HEAD
        await expect(main.poke())
        await expect(rsrTrader.triggerAuction(compToken.address))
=======
        await expect(facade.runAuctionsForAllTraders())
>>>>>>> 57cd9326
          .to.emit(rsrTrader, 'AuctionStarted')
          .withArgs(1, compAsset.address, rsrAsset.address, sellAmt, minBuyAmt)
          .and.to.not.emit(rsrTrader, 'AuctionEnded')
          .and.to.not.emit(rTokenTrader, 'AuctionStarted')

        // COMP -> RSR Auction
        await expectAuctionInfo(rsrTrader, 1, {
          sell: compAsset.address,
          buy: rsrAsset.address,
          sellAmount: sellAmt,
          minBuyAmount: minBuyAmt,
          startTime: await getLatestBlockTimestamp(),
          endTime: (await getLatestBlockTimestamp()) + Number(config.auctionPeriod),
          clearingSellAmount: bn('0'),
          clearingBuyAmount: bn('0'),
          externalAuctionId: bn('1'),
          status: AuctionStatus.OPEN,
        })

        // Check existing auctions still open
        await expectAuctionStatus(rsrTrader, 0, AuctionStatus.OPEN)

        // Check now all funds in Market
        expect(await compToken.balanceOf(market.address)).to.equal(rewardAmountCOMP)
        expect(await compToken.balanceOf(rsrTrader.address)).to.equal(0)

        // Perform Mock Bids for RSR (addr1 has balance)
        await rsr.connect(addr1).approve(market.address, minBuyAmt)
        await market.placeBid(0, {
          bidder: addr1.address,
          sellAmount: sellAmt,
          buyAmount: minBuyAmt,
        })

        await rsr.connect(addr1).approve(market.address, minBuyAmt)
        await market.placeBid(1, {
          bidder: addr1.address,
          sellAmount: sellAmt,
          buyAmount: minBuyAmt,
        })

        // Advance time till auction ended
        await advanceTime(config.auctionPeriod.add(100).toString())

        // Close auctions
        await expect(facade.runAuctionsForAllTraders())
          .to.emit(rsrTrader, 'AuctionEnded')
          .withArgs(0, compAsset.address, rsrAsset.address, sellAmt, minBuyAmt)
          .and.to.emit(rsrTrader, 'AuctionEnded')
          .withArgs(1, compAsset.address, rsrAsset.address, sellAmt, minBuyAmt)
          .and.to.not.emit(rTokenTrader, 'AuctionStarted')

        // Check existing auctions are closed
        await expectAuctionStatus(rsrTrader, 0, AuctionStatus.DONE)
        await expectAuctionStatus(rsrTrader, 1, AuctionStatus.DONE)

        // Check balances sent to corresponding destinations
        expect(await rsr.balanceOf(stRSR.address)).to.equal(minBuyAmt.mul(2))
        expect(await rToken.balanceOf(furnace.address)).to.equal(0)
      })

      it('Should handle large auctions for using maxAuctionSize with f=0 (RToken only)', async () => {
        // Advance time to get next reward
        await advanceTime(config.rewardPeriod.toString())

        // Set f = 0, avoid dropping tokens
        await main
          .connect(owner)
          .setDistribution(FURNACE_DEST, { rTokenDist: bn(1), rsrDist: bn(0) })
        await main.connect(owner).setDistribution(STRSR_DEST, { rTokenDist: bn(0), rsrDist: bn(0) })

        // Set AAVE tokens as reward
        rewardAmountAAVE = bn('1.5e18')

        // AAVE Rewards
        await token2.setRewards(main.address, rewardAmountAAVE)

        // Collect revenue
        // Expected values based on Prices between AAVE and RToken = 1 (for simplification)
        let sellAmt: BigNumber = (await rToken.totalSupply()).div(100) // due to 1% max auction size
        let minBuyAmt: BigNumber = sellAmt.sub(sellAmt.div(100)) // due to trade slippage 1%

        await expect(main.claimRewards()).to.emit(main, 'RewardsClaimed')

        // Check status of destinations at this point
        expect(await rsr.balanceOf(stRSR.address)).to.equal(0)
        expect(await rToken.balanceOf(furnace.address)).to.equal(0)

<<<<<<< HEAD
        await expect(main.poke())
        await expect(rTokenTrader.triggerAuction(compToken.address))
=======
        await expect(facade.runAuctionsForAllTraders())
>>>>>>> 57cd9326
          .to.emit(rTokenTrader, 'AuctionStarted')
          .withArgs(0, aaveAsset.address, rTokenAsset.address, sellAmt, minBuyAmt)
          .and.to.not.emit(rsrTrader, 'AuctionStarted')

        const auctionTimestamp: number = await getLatestBlockTimestamp()
        // Check auction registered
        // AAVE -> RToken Auction
        await expectAuctionInfo(rTokenTrader, 0, {
          sell: aaveAsset.address,
          buy: rTokenAsset.address,
          sellAmount: sellAmt,
          minBuyAmount: minBuyAmt,
          startTime: auctionTimestamp,
          endTime: auctionTimestamp + Number(config.auctionPeriod),
          clearingSellAmount: bn('0'),
          clearingBuyAmount: bn('0'),
          externalAuctionId: bn('0'),
          status: AuctionStatus.OPEN,
        })

        // Calculate pending amount
        let sellAmtRemainder: BigNumber = rewardAmountAAVE.sub(sellAmt)
        let minBuyAmtRemainder: BigNumber = sellAmtRemainder.sub(sellAmtRemainder.div(100)) // due to trade slippage 1%

        // Check funds in Market and still in Trader
        expect(await aaveToken.balanceOf(market.address)).to.equal(sellAmt)
        expect(await aaveToken.balanceOf(rTokenTrader.address)).to.equal(sellAmtRemainder)

        // Perform Mock Bids for RToken (addr1 has balance)
        await rToken.connect(addr1).approve(market.address, minBuyAmt)
        await market.placeBid(0, {
          bidder: addr1.address,
          sellAmount: sellAmt,
          buyAmount: minBuyAmt,
        })

        // Advance time till auction ended
        await advanceTime(config.auctionPeriod.add(100).toString())

        // Another call will create a new auction and close existing
<<<<<<< HEAD
        await expect(main.poke())
        await expect(rTokenTrader.triggerAuction(aaveToken.address))
=======
        await expect(facade.runAuctionsForAllTraders())
>>>>>>> 57cd9326
          .to.emit(rTokenTrader, 'AuctionStarted')
          .withArgs(1, aaveAsset.address, rTokenAsset.address, sellAmtRemainder, minBuyAmtRemainder)
          .and.to.emit(rTokenTrader, 'AuctionEnded')
          .withArgs(0, aaveAsset.address, rTokenAsset.address, sellAmt, minBuyAmt)
          .and.to.not.emit(rsrTrader, 'AuctionStarted')

        // AAVE -> RToken Auction
        await expectAuctionInfo(rTokenTrader, 1, {
          sell: aaveAsset.address,
          buy: rTokenAsset.address,
          sellAmount: sellAmtRemainder,
          minBuyAmount: minBuyAmtRemainder,
          startTime: await getLatestBlockTimestamp(),
          endTime: (await getLatestBlockTimestamp()) + Number(config.auctionPeriod),
          clearingSellAmount: bn('0'),
          clearingBuyAmount: bn('0'),
          externalAuctionId: bn('1'),
          status: AuctionStatus.OPEN,
        })

        // Check previous auction is closed
        await expectAuctionStatus(rTokenTrader, 0, AuctionStatus.DONE)

        // Check destinations at this stage
        // StRSR
        expect(await rsr.balanceOf(stRSR.address)).to.equal(0)
        // Furnace
        expect(await rToken.balanceOf(furnace.address)).to.equal(minBuyAmt)
        let { amount, start } = await furnace.batches(0)
        expect(amount).to.equal(minBuyAmt)
        expect(start).to.equal(await getLatestBlockTimestamp())

        // Perform Mock Bids for RToken (addr1 has balance)
        await rToken.connect(addr1).approve(market.address, minBuyAmtRemainder)
        await market.placeBid(1, {
          bidder: addr1.address,
          sellAmount: sellAmtRemainder,
          buyAmount: minBuyAmtRemainder,
        })

        // Advance time till auction ended
        await advanceTime(config.auctionPeriod.add(100).toString())

        // Close auction
        await expect(facade.runAuctionsForAllTraders())
          .to.emit(rTokenTrader, 'AuctionEnded')
          .withArgs(1, aaveAsset.address, rTokenAsset.address, sellAmtRemainder, minBuyAmtRemainder)
          .and.to.not.emit(rTokenTrader, 'AuctionStarted')
          .and.to.not.emit(rsrTrader, 'AuctionStarted')

        // Check existing auctions are closed
        await expectAuctionStatus(rTokenTrader, 0, AuctionStatus.DONE)
        await expectAuctionStatus(rTokenTrader, 1, AuctionStatus.DONE)

        // Check balances in destinations
        // StRSR
        expect(await rsr.balanceOf(stRSR.address)).to.equal(0)
        // Furnace - some melting occurred already at this point
        let { melted } = await furnace.batches(0)
        expect(await rToken.balanceOf(furnace.address)).to.equal(
          minBuyAmt.add(minBuyAmtRemainder).sub(melted)
        )
        ;({ amount, start } = await furnace.batches(1))
        expect(amount).to.equal(minBuyAmtRemainder)
        expect(start).to.equal(await getLatestBlockTimestamp())
      })

      it('Should handle large auctions using maxAuctionSize with revenue split RSR/RToken', async () => {
        // Advance time to get next reward
        await advanceTime(config.rewardPeriod.toString())

        // Set f = 0.8 (0.2 for Rtoken)
        await main.connect(owner).setDistribution(STRSR_DEST, { rTokenDist: bn(0), rsrDist: bn(4) })
        await main
          .connect(owner)
          .setDistribution(FURNACE_DEST, { rTokenDist: bn(1), rsrDist: bn(0) })

        // Set COMP tokens as reward
        // Based on current f -> 1.6e18 to RSR and 0.4e18 to Rtoken
        rewardAmountCOMP = bn('2e18')

        // COMP Rewards
        await compoundMock.setRewards(main.address, rewardAmountCOMP)

        // Collect revenue
        // Expected values based on Prices between COMP and RSR/RToken = 1 to 1 (for simplification)
        let sellAmt: BigNumber = (await rToken.totalSupply()).div(100) // due to 1% max auction size
        let minBuyAmt: BigNumber = sellAmt.sub(sellAmt.div(100)) // due to trade slippage 1%

        let sellAmtRToken: BigNumber = rewardAmountCOMP.mul(20).div(100) // All Rtokens can be sold - 20% of total comp based on f
        let minBuyAmtRToken: BigNumber = sellAmtRToken.sub(sellAmtRToken.div(100)) // due to trade slippage 1%

        await expect(main.claimRewards()).to.emit(main, 'RewardsClaimed')

        // Check status of destinations at this point
        expect(await rsr.balanceOf(stRSR.address)).to.equal(0)
        expect(await rToken.balanceOf(furnace.address)).to.equal(0)

<<<<<<< HEAD
        await expect(main.poke())
        await expect(rsrTrader.triggerAuction(compToken.address))
=======
        await expect(facade.runAuctionsForAllTraders())
>>>>>>> 57cd9326
          .to.emit(rsrTrader, 'AuctionStarted')
          .withArgs(0, compAsset.address, rsrAsset.address, sellAmt, minBuyAmt)
        await expect(rTokenTrader.triggerAuction(compToken.address))
          .to.emit(rTokenTrader, 'AuctionStarted')
          .withArgs(0, compAsset.address, rTokenAsset.address, sellAmtRToken, minBuyAmtRToken)

        const auctionTimestamp: number = await getLatestBlockTimestamp()
        // Check auctions registered
        // COMP -> RSR Auction
        await expectAuctionInfo(rsrTrader, 0, {
          sell: compAsset.address,
          buy: rsrAsset.address,
          sellAmount: sellAmt,
          minBuyAmount: minBuyAmt,
          startTime: auctionTimestamp,
          endTime: auctionTimestamp + Number(config.auctionPeriod),
          clearingSellAmount: bn('0'),
          clearingBuyAmount: bn('0'),
          externalAuctionId: bn('0'),
          status: AuctionStatus.OPEN,
        })

        // COMP -> RToken Auction
        await expectAuctionInfo(rTokenTrader, 0, {
          sell: compAsset.address,
          buy: rTokenAsset.address,
          sellAmount: sellAmtRToken,
          minBuyAmount: minBuyAmtRToken,
          startTime: auctionTimestamp,
          endTime: auctionTimestamp + Number(config.auctionPeriod),
          clearingSellAmount: bn('0'),
          clearingBuyAmount: bn('0'),
          externalAuctionId: bn('1'),
          status: AuctionStatus.OPEN,
        })

        // Advance time till auction ended
        await advanceTime(config.auctionPeriod.add(100).toString())

        // Perform Mock Bids for RSR and RToken (addr1 has balance)
        await rsr.connect(addr1).approve(market.address, minBuyAmt)
        await rToken.connect(addr1).approve(market.address, minBuyAmtRToken)
        await market.placeBid(0, {
          bidder: addr1.address,
          sellAmount: sellAmt,
          buyAmount: minBuyAmt,
        })
        await market.placeBid(1, {
          bidder: addr1.address,
          sellAmount: sellAmtRToken,
          buyAmount: minBuyAmtRToken,
        })

        // Close auctions
        // Calculate pending amount
        let sellAmtRemainder: BigNumber = rewardAmountCOMP.sub(sellAmt).sub(sellAmtRToken)
        let minBuyAmtRemainder: BigNumber = sellAmtRemainder.sub(sellAmtRemainder.div(100)) // due to trade slippage 1%

        // Check funds in Market and still in Trader
        expect(await compToken.balanceOf(market.address)).to.equal(sellAmt.add(sellAmtRToken))
        expect(await compToken.balanceOf(rsrTrader.address)).to.equal(sellAmtRemainder)
        expect(await compToken.balanceOf(rTokenTrader.address)).to.equal(0)

        await expect(facade.runAuctionsForAllTraders())
          .to.emit(rsrTrader, 'AuctionEnded')
          .withArgs(0, compAsset.address, rsrAsset.address, sellAmt, minBuyAmt)
          .and.to.emit(rTokenTrader, 'AuctionEnded')
          .withArgs(0, compAsset.address, rTokenAsset.address, sellAmtRToken, minBuyAmtRToken)
          .and.to.emit(rsrTrader, 'AuctionStarted')
          .withArgs(1, compAsset.address, rsrAsset.address, sellAmtRemainder, minBuyAmtRemainder)
          .and.to.not.emit(rTokenTrader, 'AuctionStarted')

        // Check previous auctions closed
        // COMP -> RSR Auction
        await expectAuctionInfo(rsrTrader, 0, {
          sell: compAsset.address,
          buy: rsrAsset.address,
          sellAmount: sellAmt,
          minBuyAmount: minBuyAmt,
          startTime: auctionTimestamp,
          endTime: auctionTimestamp + Number(config.auctionPeriod),
          clearingSellAmount: sellAmt,
          clearingBuyAmount: minBuyAmt,
          externalAuctionId: bn('0'),
          status: AuctionStatus.DONE,
        })

        // COMP -> RToken Auction
        await expectAuctionInfo(rTokenTrader, 0, {
          sell: compAsset.address,
          buy: rTokenAsset.address,
          sellAmount: sellAmtRToken,
          minBuyAmount: minBuyAmtRToken,
          startTime: auctionTimestamp,
          endTime: auctionTimestamp + Number(config.auctionPeriod),
          clearingSellAmount: sellAmtRToken,
          clearingBuyAmount: minBuyAmtRToken,
          externalAuctionId: bn('1'),
          status: AuctionStatus.DONE,
        })

        await expectAuctionInfo(rsrTrader, 1, {
          sell: compAsset.address,
          buy: rsrAsset.address,
          sellAmount: sellAmtRemainder,
          minBuyAmount: minBuyAmtRemainder,
          startTime: await getLatestBlockTimestamp(),
          endTime: (await getLatestBlockTimestamp()) + Number(config.auctionPeriod),
          clearingSellAmount: bn('0'),
          clearingBuyAmount: bn('0'),
          externalAuctionId: bn('2'),
          status: AuctionStatus.OPEN,
        })

        // Check destinations at this stage
        // StRSR
        expect(await rsr.balanceOf(stRSR.address)).to.equal(minBuyAmt)
        // Furnace
        expect(await rToken.balanceOf(furnace.address)).to.equal(minBuyAmtRToken)
        let { amount, start } = await furnace.batches(0)
        expect(amount).to.equal(minBuyAmtRToken)
        expect(start).to.equal(await getLatestBlockTimestamp())

        // Run final auction until all funds are converted
        // Advance time till auction ended
        await advanceTime(config.auctionPeriod.add(100).toString())

        // Perform Mock Bids for RSR and RToken (addr1 has balance)
        await rsr.connect(addr1).approve(market.address, minBuyAmtRemainder)
        await market.placeBid(2, {
          bidder: addr1.address,
          sellAmount: sellAmtRemainder,
          buyAmount: minBuyAmtRemainder,
        })

        await expect(facade.runAuctionsForAllTraders())
          .to.emit(rsrTrader, 'AuctionEnded')
          .withArgs(1, compAsset.address, rsrAsset.address, sellAmtRemainder, minBuyAmtRemainder)
          .and.to.not.emit(rsrTrader, 'AuctionStarted')
          .and.to.not.emit(rTokenTrader, 'AuctionStarted')

        // Check all auctions are closed
        await expectAuctionStatus(rsrTrader, 0, AuctionStatus.DONE)
        await expectAuctionStatus(rTokenTrader, 0, AuctionStatus.DONE)
        await expectAuctionStatus(rsrTrader, 1, AuctionStatus.DONE)

        // Check balances at destinations
        // StRSR
        expect(await rsr.balanceOf(stRSR.address)).to.equal(minBuyAmt.add(minBuyAmtRemainder))
        // Furnace - Some melting occurred at this point
        const { melted } = await furnace.batches(0)
        expect(await rToken.balanceOf(furnace.address)).to.equal(minBuyAmtRToken.sub(melted))
      })

      it('Should handle custom destinations correctly', async () => {
        // Advance time to get next reward
        await advanceTime(config.rewardPeriod.toString())

        // Set distribution - 50% of each to another account
        await main
          .connect(owner)
          .setDistribution(other.address, { rTokenDist: bn(40), rsrDist: bn(60) })

        // Set COMP tokens as reward
        rewardAmountCOMP = bn('1e18')

        // COMP Rewards
        await compoundMock.setRewards(main.address, rewardAmountCOMP)

        // Collect revenue
        // Expected values based on Prices between COMP and RSR/RToken = 1 to 1 (for simplification)
        let sellAmt: BigNumber = rewardAmountCOMP.mul(6).div(10) // due to f = 60%
        let minBuyAmt: BigNumber = sellAmt.sub(sellAmt.div(100)) // due to trade slippage 1%

        let sellAmtRToken: BigNumber = rewardAmountCOMP.sub(sellAmt) // Remainder
        let minBuyAmtRToken: BigNumber = sellAmtRToken.sub(sellAmtRToken.div(100)) // due to trade slippage 1%

        await expect(main.claimRewards())
          .to.emit(main, 'RewardsClaimed')
          .withArgs(compToken.address, rewardAmountCOMP)

        // Check status of destinations at this point
        expect(await rsr.balanceOf(stRSR.address)).to.equal(0)
        expect(await rsr.balanceOf(other.address)).to.equal(0)
        expect(await rToken.balanceOf(furnace.address)).to.equal(0)
        expect(await rToken.balanceOf(other.address)).to.equal(0)

<<<<<<< HEAD
        await expect(main.poke())
        await expect(rsrTrader.triggerAuction(compToken.address))
=======
        await expect(facade.runAuctionsForAllTraders())
>>>>>>> 57cd9326
          .to.emit(rsrTrader, 'AuctionStarted')
          .withArgs(0, compAsset.address, rsrAsset.address, sellAmt, minBuyAmt)
        await expect(rTokenTrader.triggerAuction(compToken.address))
          .to.emit(rTokenTrader, 'AuctionStarted')
          .withArgs(0, compAsset.address, rTokenAsset.address, sellAmtRToken, minBuyAmtRToken)

        const auctionTimestamp: number = await getLatestBlockTimestamp()

        // Check auctions registered
        // COMP -> RSR Auction
        await expectAuctionInfo(rsrTrader, 0, {
          sell: compAsset.address,
          buy: rsrAsset.address,
          sellAmount: sellAmt,
          minBuyAmount: minBuyAmt,
          startTime: auctionTimestamp,
          endTime: auctionTimestamp + Number(config.auctionPeriod),
          clearingSellAmount: bn('0'),
          clearingBuyAmount: bn('0'),
          externalAuctionId: bn('0'),
          status: AuctionStatus.OPEN,
        })

        // COMP -> RToken Auction
        await expectAuctionInfo(rTokenTrader, 0, {
          sell: compAsset.address,
          buy: rTokenAsset.address,
          sellAmount: sellAmtRToken,
          minBuyAmount: minBuyAmtRToken,
          startTime: auctionTimestamp,
          endTime: auctionTimestamp + Number(config.auctionPeriod),
          clearingSellAmount: bn('0'),
          clearingBuyAmount: bn('0'),
          externalAuctionId: bn('1'),
          status: AuctionStatus.OPEN,
        })

        // Check funds in Market
        expect(await compToken.balanceOf(market.address)).to.equal(rewardAmountCOMP)

        // Advance time till auction ended
        await advanceTime(config.auctionPeriod.add(100).toString())

        // Perform Mock Bids for RSR and RToken (addr1 has balance)
        await rsr.connect(addr1).approve(market.address, minBuyAmt)
        await rToken.connect(addr1).approve(market.address, minBuyAmtRToken)
        await market.placeBid(0, {
          bidder: addr1.address,
          sellAmount: sellAmt,
          buyAmount: minBuyAmt,
        })
        await market.placeBid(1, {
          bidder: addr1.address,
          sellAmount: sellAmtRToken,
          buyAmount: minBuyAmtRToken,
        })

        // Close auctions
        await expect(facade.runAuctionsForAllTraders())
          .to.emit(rsrTrader, 'AuctionEnded')
          .withArgs(0, compAsset.address, rsrAsset.address, sellAmt, minBuyAmt)
          .and.to.emit(rTokenTrader, 'AuctionEnded')
          .withArgs(0, compAsset.address, rTokenAsset.address, sellAmtRToken, minBuyAmtRToken)
          .and.to.not.emit(rsrTrader, 'AuctionStarted')
          .and.to.not.emit(rTokenTrader, 'AuctionStarted')

        // Check previous auctions closed
        // COMP -> RSR Auction
        await expectAuctionInfo(rsrTrader, 0, {
          sell: compAsset.address,
          buy: rsrAsset.address,
          sellAmount: sellAmt,
          minBuyAmount: minBuyAmt,
          startTime: auctionTimestamp,
          endTime: auctionTimestamp + Number(config.auctionPeriod),
          clearingSellAmount: sellAmt,
          clearingBuyAmount: minBuyAmt,
          externalAuctionId: bn('0'),
          status: AuctionStatus.DONE,
        })

        // COMP -> RToken Auction
        await expectAuctionInfo(rTokenTrader, 0, {
          sell: compAsset.address,
          buy: rTokenAsset.address,
          sellAmount: sellAmtRToken,
          minBuyAmount: minBuyAmtRToken,
          startTime: auctionTimestamp,
          endTime: auctionTimestamp + Number(config.auctionPeriod),
          clearingSellAmount: sellAmtRToken,
          clearingBuyAmount: minBuyAmtRToken,
          externalAuctionId: bn('1'),
          status: AuctionStatus.DONE,
        })

        // Check balances sent to corresponding destinations
        // StRSR - 50% to StRSR, 50% to other
        expect(await rsr.balanceOf(stRSR.address)).to.equal(minBuyAmt.div(2))
        expect(await rsr.balanceOf(other.address)).to.equal(minBuyAmt.div(2))

        // Furnace - 50% to Furnace, 50% to other
        expect(await rToken.balanceOf(furnace.address)).to.equal(minBuyAmtRToken.div(2))
        expect(await rToken.balanceOf(other.address)).to.equal(minBuyAmtRToken.div(2))
        const { amount, start } = await furnace.batches(0)
        expect(amount).to.equal(minBuyAmtRToken.div(2))
        expect(start).to.equal(await getLatestBlockTimestamp())
      })
    })

    context('With non-valid Claim Adapters', async function () {
      let issueAmount: BigNumber
      let newATokenCollateral: ATokenFiatCollateralP0
      let newCTokenCollateral: CTokenFiatCollateralP0
      let nonTrustedClaimer: CompoundClaimAdapterP0

      beforeEach(async function () {
        issueAmount = bn('100e18')

        // Deploy new AToken with no claim adapter
        const ATokenCollateralFactory = await ethers.getContractFactory('ATokenFiatCollateralP0')
        newATokenCollateral = <ATokenFiatCollateralP0>(
          await ATokenCollateralFactory.deploy(
            token2.address,
            token0.address,
            main.address,
            compoundMock.address,
            aaveMock.address,
            ZERO_ADDRESS
          )
        )

        // Deploy non trusted Compound claimer - with invalid Comptroller address
        const CompoundClaimAdapterFactory = await ethers.getContractFactory(
          'CompoundClaimAdapterP0'
        )
        nonTrustedClaimer = <CompoundClaimAdapterP0>(
          await CompoundClaimAdapterFactory.deploy(other.address, await compAsset.erc20())
        )

        // Deploy new CToken with non-trusted claim adapter
        const CTokenCollateralFactory = await ethers.getContractFactory('CTokenFiatCollateralP0')
        newCTokenCollateral = <CTokenFiatCollateralP0>(
          await CTokenCollateralFactory.deploy(
            token3.address,
            token0.address,
            main.address,
            compoundMock.address,
            nonTrustedClaimer.address
          )
        )

        // Mark these assets as valid collateral, remove old ones
        await main.removeAsset(collateral2.address)
        await main.removeAsset(collateral3.address)
        await main.activateAsset(newATokenCollateral.address)
        await main.activateAsset(newCTokenCollateral.address)
      })

      it('Should ignore claiming if no adapter defined', async () => {
        // Setup new basket with AToken with no claim adapter
        await main.connect(owner).setPrimeBasket([newATokenCollateral.address], [fp('1')])
        await main.connect(owner).switchBasket()

        // Provide approvals
        await token2.connect(addr1).approve(main.address, initialBal)

        // Issue rTokens
        await main.connect(addr1).issue(issueAmount)

        // Advance time to get next reward
        await advanceTime(config.rewardPeriod.toString())

        // Set AAVE Rewards
        await token2.setRewards(main.address, bn('0.5e18'))

        // Attempt to claim, no rewards claimed (0 amount)
        await expect(main.claimRewards()).to.emit(main, 'RewardsClaimed')
      })

      it('Should revert for non-trusted adapters', async () => {
        // Setup new basket with CToken with untrusted adapter
        await main.connect(owner).setPrimeBasket([newCTokenCollateral.address], [fp('1')])
        await main.connect(owner).switchBasket()

        // Provide approvals
        await token3.connect(addr1).approve(main.address, initialBal)

        // Issue rTokens
        await main.connect(addr1).issue(issueAmount)

        // Will revert when attempting to get rewards
        await expect(main.claimRewards()).to.be.revertedWith('claim adapter is not trusted')
      })
    })

    context('With simple basket of ATokens and CTokens', async function () {
      let issueAmount: BigNumber

      beforeEach(async function () {
        issueAmount = bn('100e18')

        // Setup new basket with ATokens and CTokens
        await main
          .connect(owner)
          .setPrimeBasket([collateral2.address, collateral3.address], [fp('0.5'), fp('0.5')])
        await main.connect(owner).switchBasket()

        // Provide approvals
        await token2.connect(addr1).approve(main.address, initialBal)
        await token3.connect(addr1).approve(main.address, initialBal)

        // Issue rTokens
        await main.connect(addr1).issue(issueAmount)

        // Mint some RSR
        await rsr.connect(owner).mint(addr1.address, initialBal)
      })

      it('Should sell collateral as it appreciates and handle revenue auction correctly', async () => {
        // Advance time to get next reward
        await advanceTime(config.rewardPeriod.toString())

        // Check Price and Assets value
        expect(await main.rTokenPrice()).to.equal(fp('1'))
        expect(await main.totalAssetValue()).to.equal(issueAmount)
        expect(await rToken.totalSupply()).to.equal(issueAmount)

        // Increase redemption rate for AToken to double
        await token2.setExchangeRate(fp('2'))

        // Check Price (unchanged) and Assets value increment by 50%
        const excessValue: BigNumber = issueAmount.div(2)
        const excessQuantity: BigNumber = excessValue.div(2) // Because each unit is now worth $2
        expect(await main.rTokenPrice()).to.equal(fp('1'))
        expect(await main.totalAssetValue()).to.equal(issueAmount.add(excessValue))
        expect(await rToken.totalSupply()).to.equal(issueAmount)

        // Check status of destinations at this point
        expect(await rsr.balanceOf(stRSR.address)).to.equal(0)
        expect(await rToken.balanceOf(furnace.address)).to.equal(0)

        // Expected values
        let currentTotalSupply: BigNumber = await rToken.totalSupply()
        const expectedToTrader = excessQuantity.mul(60).div(100)
        const expectedToFurnace = excessQuantity.sub(expectedToTrader)

        const maxAuction: BigNumber = divCeil(currentTotalSupply, bn(100)).div(2) // due to max auction = 1% and because token is worth double
        let sellAmt: BigNumber = maxAuction
        let minBuyAmt: BigNumber = sellAmt.mul(2).sub(sellAmt.mul(2).div(100)) // due to trade slippage 1% and because RSR/RToken are worth half

        // Call Poke to detect excess and launch auction
<<<<<<< HEAD
        await expect(main.poke())
        await expect(rsrTrader.triggerAuction(token2.address))
=======
        await expect(facade.runAuctionsForAllTraders())
>>>>>>> 57cd9326
          .to.emit(rsrTrader, 'AuctionStarted')
          .withArgs(0, collateral2.address, rsrAsset.address, sellAmt, minBuyAmt)
        await expect(rTokenTrader.triggerAuction(compToken.address))
          .and.to.emit(rTokenTrader, 'AuctionStarted')
          .withArgs(0, collateral2.address, rTokenAsset.address, sellAmt, minBuyAmt)

        // Check Price (unchanged) and Assets value (restored) - Supply remains constant
        expect(await main.rTokenPrice()).to.equal(fp('1'))
        expect(await main.totalAssetValue()).to.equal(issueAmount)
        expect(await rToken.totalSupply()).to.equal(currentTotalSupply)

        // Check destinations at this stage
        expect(await rsr.balanceOf(stRSR.address)).to.equal(0)
        expect(await rToken.balanceOf(furnace.address)).to.equal(0)

        let auctionTimestamp: number = await getLatestBlockTimestamp()

        // Check auctions registered
        // AToken -> RSR Auction
        await expectAuctionInfo(rsrTrader, 0, {
          sell: collateral2.address,
          buy: rsrAsset.address,
          sellAmount: sellAmt,
          minBuyAmount: minBuyAmt,
          startTime: auctionTimestamp,
          endTime: auctionTimestamp + Number(config.auctionPeriod),
          clearingSellAmount: bn('0'),
          clearingBuyAmount: bn('0'),
          externalAuctionId: bn('0'),
          status: AuctionStatus.OPEN,
        })

        // AToken -> RToken Auction
        await expectAuctionInfo(rTokenTrader, 0, {
          sell: collateral2.address,
          buy: rTokenAsset.address,
          sellAmount: sellAmt,
          minBuyAmount: minBuyAmt,
          startTime: auctionTimestamp,
          endTime: auctionTimestamp + Number(config.auctionPeriod),
          clearingSellAmount: bn('0'),
          clearingBuyAmount: bn('0'),
          externalAuctionId: bn('1'),
          status: AuctionStatus.OPEN,
        })

        // Check funds in Market and Traders
        expect(await token2.balanceOf(market.address)).to.equal(sellAmt.mul(2))
        expect(await token2.balanceOf(rsrTrader.address)).to.equal(expectedToTrader.sub(sellAmt))
        expect(await token2.balanceOf(rTokenTrader.address)).to.equal(
          expectedToFurnace.sub(sellAmt)
        )

        // Advance time till auction ended
        await advanceTime(config.auctionPeriod.add(100).toString())

        // Mock auction by minting the buy tokens (in this case RSR and RToken)
        await rsr.connect(addr1).approve(market.address, minBuyAmt)
        await rToken.connect(addr1).approve(market.address, minBuyAmt)
        await market.placeBid(0, {
          bidder: addr1.address,
          sellAmount: sellAmt,
          buyAmount: minBuyAmt,
        })
        await market.placeBid(1, {
          bidder: addr1.address,
          sellAmount: sellAmt,
          buyAmount: minBuyAmt,
        })

        // Close auctions
        await expect(facade.runAuctionsForAllTraders())
          .to.emit(rsrTrader, 'AuctionEnded')
          .withArgs(0, collateral2.address, rsrAsset.address, sellAmt, minBuyAmt)
          .and.to.emit(rTokenTrader, 'AuctionEnded')
          .withArgs(0, collateral2.address, rTokenAsset.address, sellAmt, minBuyAmt)

        await expect(rsrTrader.triggerAuction(token2.address))
          .and.to.emit(rsrTrader, 'AuctionStarted')
          .withArgs(1, collateral2.address, rsrAsset.address, sellAmt, minBuyAmt)
        await expect(rTokenTrader.triggerAuction(token2.address))
          .to.emit(rTokenTrader, 'AuctionStarted')
          .withArgs(1, collateral2.address, rTokenAsset.address, sellAmt, minBuyAmt)

        // Check Price (unchanged) and Assets value (unchanged)
        expect(await main.rTokenPrice()).to.equal(fp('1'))
        expect(await main.totalAssetValue()).to.equal(issueAmount)
        expect(await rToken.totalSupply()).to.equal(currentTotalSupply)

        // Check destinations at this stage - RSR and RTokens already in StRSR and Furnace
        expect(await rsr.balanceOf(stRSR.address)).to.equal(minBuyAmt)
        expect(await rToken.balanceOf(furnace.address)).to.equal(minBuyAmt)

        auctionTimestamp = await getLatestBlockTimestamp()

        // Check previous auctions are already closed
        await expectAuctionStatus(rsrTrader, 0, AuctionStatus.DONE)
        await expectAuctionStatus(rTokenTrader, 0, AuctionStatus.DONE)

        // Check auctions registered
        // AToken -> RSR Auction
        await expectAuctionInfo(rsrTrader, 1, {
          sell: collateral2.address,
          buy: rsrAsset.address,
          sellAmount: sellAmt,
          minBuyAmount: minBuyAmt,
          startTime: auctionTimestamp,
          endTime: auctionTimestamp + Number(config.auctionPeriod),
          clearingSellAmount: bn('0'),
          clearingBuyAmount: bn('0'),
          externalAuctionId: bn('2'),
          status: AuctionStatus.OPEN,
        })

        // AToken -> RToken Auction
        await expectAuctionInfo(rTokenTrader, 1, {
          sell: collateral2.address,
          buy: rTokenAsset.address,
          sellAmount: sellAmt,
          minBuyAmount: minBuyAmt,
          startTime: auctionTimestamp,
          endTime: auctionTimestamp + Number(config.auctionPeriod),
          clearingSellAmount: bn('0'),
          clearingBuyAmount: bn('0'),
          externalAuctionId: bn('3'),
          status: AuctionStatus.OPEN,
        })

        // Check funds in Market and Traders at this stage (more auctions will occur if we continue the process)
        expect(await token2.balanceOf(market.address)).to.equal(sellAmt.mul(2))
        expect(await token2.balanceOf(rsrTrader.address)).to.equal(
          expectedToTrader.sub(sellAmt.mul(2))
        )
        expect(await token2.balanceOf(rTokenTrader.address)).to.equal(
          expectedToFurnace.sub(sellAmt.mul(2))
        )
      })

      it('Should handle slight increase in collateral correctly - full cycle', async () => {
        // Advance time to get next reward
        await advanceTime(config.rewardPeriod.toString())

        // Check Price and Assets value
        expect(await main.rTokenPrice()).to.equal(fp('1'))
        expect(await main.totalAssetValue()).to.equal(issueAmount)
        expect(await rToken.totalSupply()).to.equal(issueAmount)

        // Increase redemption rate for AToken by 2%
        const rate: BigNumber = fp('1.02')
        await token2.setExchangeRate(rate)

        // Check Price (unchanged) and Assets value increment by 1% (only half of the basket increased in value)
        const excessValue: BigNumber = issueAmount.mul(1).div(100)
        const excessQuantity: BigNumber = divCeil(excessValue.mul(BN_SCALE_FACTOR), rate) // Because each unit is now worth $1.02
        expect(near(await main.rTokenPrice(), fp('1'), 1)).to.equal(true)
        expect(await main.totalAssetValue()).to.equal(issueAmount.add(excessValue))
        expect(await rToken.totalSupply()).to.equal(issueAmount)

        // Check status of destinations at this point
        expect(await rsr.balanceOf(stRSR.address)).to.equal(0)
        expect(await rToken.balanceOf(furnace.address)).to.equal(0)

        // Expected values
        let currentTotalSupply: BigNumber = await rToken.totalSupply()
        const expectedToTrader = divCeil(excessQuantity.mul(60), bn(100))
        const expectedToFurnace = divCeil(excessQuantity.mul(40), bn(100)) // excessQuantity.sub(expectedToTrader)

        // Auction values - using divCeil for dealing with Rounding
        let sellAmt: BigNumber = expectedToTrader
        let buyAmt: BigNumber = divCeil(sellAmt.mul(rate), BN_SCALE_FACTOR) // RSR quantity with no slippage
        let minBuyAmt: BigNumber = buyAmt.sub(divCeil(buyAmt, bn(100))) // due to trade slippage 1%

        let sellAmtRToken: BigNumber = expectedToFurnace
        let buyAmtRToken: BigNumber = divCeil(sellAmtRToken.mul(rate), BN_SCALE_FACTOR) // RToken quantity with no slippage
        let minBuyAmtRToken: BigNumber = buyAmtRToken.sub(buyAmtRToken.div(100)) // due to trade slippage 1%

        // Call Poke to detect excess and launch auction
<<<<<<< HEAD
        await expect(main.poke())
        await expect(rsrTrader.triggerAuction(token2.address))
=======
        await expect(facade.runAuctionsForAllTraders())
>>>>>>> 57cd9326
          .to.emit(rsrTrader, 'AuctionStarted')
          .withArgs(0, collateral2.address, rsrAsset.address, sellAmt, minBuyAmt)
        await expect(rTokenTrader.triggerAuction(token2.address))
          .to.emit(rTokenTrader, 'AuctionStarted')
          .withArgs(0, collateral2.address, rTokenAsset.address, sellAmtRToken, minBuyAmtRToken)

        // Check Price (unchanged) and Assets value (restored) - Supply remains constant
        expect(near(await main.rTokenPrice(), fp('1'), 1)).to.equal(true)
        expect(near(await main.totalAssetValue(), issueAmount, 2)).to.equal(true)
        expect(await rToken.totalSupply()).to.equal(currentTotalSupply)

        // Check destinations at this stage
        expect(await rsr.balanceOf(stRSR.address)).to.equal(0)
        expect(await rToken.balanceOf(furnace.address)).to.equal(0)

        let auctionTimestamp: number = await getLatestBlockTimestamp()

        // Check auctions registered
        // AToken -> RSR Auction
        await expectAuctionInfo(rsrTrader, 0, {
          sell: collateral2.address,
          buy: rsrAsset.address,
          sellAmount: sellAmt,
          minBuyAmount: minBuyAmt,
          startTime: auctionTimestamp,
          endTime: auctionTimestamp + Number(config.auctionPeriod),
          clearingSellAmount: bn('0'),
          clearingBuyAmount: bn('0'),
          externalAuctionId: bn('0'),
          status: AuctionStatus.OPEN,
        })

        // AToken -> RToken Auction
        await expectAuctionInfo(rTokenTrader, 0, {
          sell: collateral2.address,
          buy: rTokenAsset.address,
          sellAmount: sellAmtRToken,
          minBuyAmount: minBuyAmtRToken,
          startTime: auctionTimestamp,
          endTime: auctionTimestamp + Number(config.auctionPeriod),
          clearingSellAmount: bn('0'),
          clearingBuyAmount: bn('0'),
          externalAuctionId: bn('1'),
          status: AuctionStatus.OPEN,
        })

        // Check funds in Market and Traders
        expect(near(await token2.balanceOf(market.address), excessQuantity, 1)).to.equal(true)
        expect(await token2.balanceOf(market.address)).to.equal(sellAmt.add(sellAmtRToken))
        expect(await token2.balanceOf(rsrTrader.address)).to.equal(expectedToTrader.sub(sellAmt))
        expect(await token2.balanceOf(rsrTrader.address)).to.equal(0)
        expect(await token2.balanceOf(rTokenTrader.address)).to.equal(
          expectedToFurnace.sub(sellAmtRToken)
        )
        expect(await token2.balanceOf(rTokenTrader.address)).to.equal(0)

        // Advance time till auction ended
        await advanceTime(config.auctionPeriod.add(100).toString())

        // Mock auction by minting the buy tokens (in this case RSR and RToken)
        await rsr.connect(addr1).approve(market.address, minBuyAmt)
        await rToken.connect(addr1).approve(market.address, minBuyAmtRToken)
        await market.placeBid(0, {
          bidder: addr1.address,
          sellAmount: sellAmt,
          buyAmount: minBuyAmt,
        })
        await market.placeBid(1, {
          bidder: addr1.address,
          sellAmount: sellAmtRToken,
          buyAmount: minBuyAmtRToken,
        })

        // Close auctions
        await expect(facade.runAuctionsForAllTraders())
          .to.emit(rsrTrader, 'AuctionEnded')
          .withArgs(0, collateral2.address, rsrAsset.address, sellAmt, minBuyAmt)
          .and.to.emit(rTokenTrader, 'AuctionEnded')
          .withArgs(0, collateral2.address, rTokenAsset.address, sellAmtRToken, minBuyAmtRToken)
          .and.to.not.emit(rsrTrader, 'AuctionStarted')
          .and.to.not.emit(rTokenTrader, 'AuctionStarted')

        //  Check Price (unchanged) and Assets value (unchanged)
        expect(near(await main.rTokenPrice(), fp('1'), 1)).to.equal(true)
        expect(near(await main.totalAssetValue(), issueAmount, 2)).to.equal(true)
        expect(await rToken.totalSupply()).to.equal(currentTotalSupply)

        // Check previous auctions are already closed
        await expectAuctionStatus(rsrTrader, 0, AuctionStatus.DONE)
        await expectAuctionStatus(rTokenTrader, 0, AuctionStatus.DONE)

        // Check balances sent to corresponding destinations
        // StRSR
        expect(near(await rsr.balanceOf(stRSR.address), minBuyAmt, 1)).to.equal(true)
        // Furnace
        expect(near(await rToken.balanceOf(furnace.address), minBuyAmtRToken, 1)).to.equal(true)
        const { amount, start } = await furnace.batches(0)
        expect(near(amount, minBuyAmtRToken, 1)).to.equal(true)
        expect(start).to.equal(await getLatestBlockTimestamp())
      })

      it('Should mint RTokens when collateral appreciates and handle revenue auction correctly - Even quantity', async () => {
        // Set max auction size to reduce required steps
        await main.connect(owner).setMaxAuctionSize(fp('0.25')) // 25%

        // Advance time to get next reward
        await advanceTime(config.rewardPeriod.toString())

        // Check Price and Assets value
        expect(await main.rTokenPrice()).to.equal(fp('1'))
        expect(await main.totalAssetValue()).to.equal(issueAmount)
        expect(await rToken.totalSupply()).to.equal(issueAmount)

        // Change redemption rate for AToken and CToken to double
        await token2.setExchangeRate(fp('2'))
        await token3.setExchangeRate(fp('2'))

        // Check Price (unchanged) and Assets value (now doubled)
        expect(await main.rTokenPrice()).to.equal(fp('1'))
        expect(await main.totalAssetValue()).to.equal(issueAmount.mul(2))
        expect(await rToken.totalSupply()).to.equal(issueAmount)

        // Check status of destinations at this point
        expect(await rsr.balanceOf(stRSR.address)).to.equal(0)
        expect(await rToken.balanceOf(rsrTrader.address)).to.equal(0)
        expect(await rToken.balanceOf(furnace.address)).to.equal(0)

        // Set expected minting, based on f = 0.6
        const expectedToTrader = issueAmount.mul(60).div(100)
        const expectedToFurnace = issueAmount.sub(expectedToTrader)

        // Set expected auction values
        let currentTotalSupply: BigNumber = await rToken.totalSupply()
        let newTotalSupply: BigNumber = currentTotalSupply.mul(2)
        let sellAmt: BigNumber = divCeil(newTotalSupply, bn(4)) // due to max auction size of 25% - rounding logic included
        let minBuyAmt: BigNumber = sellAmt.sub(sellAmt.div(100)) // due to trade slippage 1%

        // Call Poke to collect revenue and mint new tokens - Will also launch auction
        await expect(facade.runAuctionsForAllTraders())
          .to.emit(rToken, 'Transfer')
          .withArgs(ZERO_ADDRESS, main.address, issueAmount)
<<<<<<< HEAD
        await expect(rsrTrader.triggerAuction(rTokenAsset.address))
          .to.emit(rsrTrader, 'AuctionStarted')
          .withArgs(0, rTokenAsset.address, rsrAsset.address, sellAmt, minBuyAmtRSR)
=======
          .and.to.emit(rsrTrader, 'AuctionStarted')
          .withArgs(0, rTokenAsset.address, rsrAsset.address, sellAmt, minBuyAmt)
>>>>>>> 57cd9326

        // Check Price (unchanged) and Assets value - Supply has doubled
        expect(await main.rTokenPrice()).to.equal(fp('1'))
        expect(await main.totalAssetValue()).to.equal(issueAmount.mul(2))
        expect(await rToken.totalSupply()).to.equal(newTotalSupply)

        // Check destinations after newly minted tokens
        expect(await rsr.balanceOf(stRSR.address)).to.equal(0)
        expect(await rToken.balanceOf(rsrTrader.address)).to.equal(expectedToTrader.sub(sellAmt))
        expect(await rToken.balanceOf(furnace.address)).to.equal(expectedToFurnace)

        // Check funds in Market
        expect(await rToken.balanceOf(market.address)).to.equal(sellAmt)

        const auctionTimestamp: number = await getLatestBlockTimestamp()

        // Check auctions registered
        // RToken -> RSR Auction
        await expectAuctionInfo(rsrTrader, 0, {
          sell: rTokenAsset.address,
          buy: rsrAsset.address,
          sellAmount: sellAmt,
          minBuyAmount: minBuyAmt,
          startTime: auctionTimestamp,
          endTime: auctionTimestamp + Number(config.auctionPeriod),
          clearingSellAmount: bn('0'),
          clearingBuyAmount: bn('0'),
          externalAuctionId: bn('0'),
          status: AuctionStatus.OPEN,
        })

        // Perform Mock Bids for RSR(addr1 has balance)
        await rsr.connect(addr1).approve(market.address, minBuyAmt)
        await market.placeBid(0, {
          bidder: addr1.address,
          sellAmount: sellAmt,
          buyAmount: minBuyAmt,
        })

        // Calculate pending amount
        let sellAmtRemainder: BigNumber = expectedToTrader.sub(sellAmt)
        let minBuyAmtRemainder: BigNumber = sellAmtRemainder.sub(sellAmtRemainder.div(100)) // due to trade slippage 1%

        // Advance time till auction ended
        await advanceTime(config.auctionPeriod.add(100).toString())

        //  End current auction, should start a new one with same amount
        await expect(facade.runAuctionsForAllTraders())
          .to.emit(rsrTrader, 'AuctionEnded')
          .withArgs(0, rTokenAsset.address, rsrAsset.address, sellAmt, minBuyAmt)
          .and.to.emit(rsrTrader, 'AuctionStarted')
          .withArgs(1, rTokenAsset.address, rsrAsset.address, sellAmtRemainder, minBuyAmtRemainder)

        // Check Price and Assets value - RToken price increases due to melting
        let updatedRTokenPrice: BigNumber = newTotalSupply
          .mul(BN_SCALE_FACTOR)
          .div(await rToken.totalSupply())
        expect(await main.rTokenPrice()).to.equal(updatedRTokenPrice)
        expect(await main.totalAssetValue()).to.equal(issueAmount.mul(2))
        let { melted } = await furnace.batches(0)
        expect(await rToken.totalSupply()).to.equal(newTotalSupply.sub(melted))

        // Check destinations after newly minted tokens
        expect(await rsr.balanceOf(stRSR.address)).to.equal(minBuyAmt)
        expect(await rToken.balanceOf(rsrTrader.address)).to.equal(0)
        expect(await rToken.balanceOf(furnace.address)).to.equal(expectedToFurnace.sub(melted))

        // Check funds in Market
        expect(await rToken.balanceOf(market.address)).to.equal(expectedToTrader.sub(sellAmt))

        // Check previous auction closed
        await expectAuctionStatus(rsrTrader, 0, AuctionStatus.DONE)

        // Check new auction
        await expectAuctionInfo(rsrTrader, 1, {
          sell: rTokenAsset.address,
          buy: rsrAsset.address,
          sellAmount: sellAmtRemainder,
          minBuyAmount: minBuyAmtRemainder,
          startTime: await getLatestBlockTimestamp(),
          endTime: (await getLatestBlockTimestamp()) + Number(config.auctionPeriod),
          clearingSellAmount: bn('0'),
          clearingBuyAmount: bn('0'),
          externalAuctionId: bn('1'),
          status: AuctionStatus.OPEN,
        })

        // Perform Mock Bids for RSR(addr1 has balance)
        await rsr.connect(addr1).approve(market.address, minBuyAmtRemainder)
        await market.placeBid(1, {
          bidder: addr1.address,
          sellAmount: sellAmtRemainder,
          buyAmount: minBuyAmtRemainder,
        })

        // Advance time till auction ended
        await advanceTime(config.auctionPeriod.add(100).toString())

        // End current auction, should not start a new one
        await expect(facade.runAuctionsForAllTraders())
          .to.emit(rsrTrader, 'AuctionEnded')
          .withArgs(1, rTokenAsset.address, rsrAsset.address, sellAmtRemainder, minBuyAmtRemainder)
          .and.to.not.emit(rsrTrader, 'AuctionStarted')

        // Check Price and Assets value - RToken price increases due to melting
        updatedRTokenPrice = newTotalSupply.mul(BN_SCALE_FACTOR).div(await rToken.totalSupply())
        expect(await main.rTokenPrice()).to.equal(updatedRTokenPrice)
        expect(await main.totalAssetValue()).to.equal(issueAmount.mul(2))
        ;({ melted } = await furnace.batches(0))
        expect(await rToken.totalSupply()).to.equal(newTotalSupply.sub(melted))

        // Check destinations
        expect(await rsr.balanceOf(stRSR.address)).to.equal(minBuyAmt.add(minBuyAmtRemainder))
        expect(await rToken.balanceOf(rsrTrader.address)).to.equal(0)
        expect(await rToken.balanceOf(furnace.address)).to.equal(expectedToFurnace.sub(melted))
      })

      it('Should mint RTokens and handle remainder when collateral appreciates - Uneven quantity', async () => {
        // Set max auction size to reduce required steps
        await main.connect(owner).setMaxAuctionSize(fp('0.50')) // 50%

        // Advance time to get next reward
        await advanceTime(config.rewardPeriod.toString())

        // Check Price and Assets value
        expect(await main.rTokenPrice()).to.equal(fp('1'))
        expect(await main.totalAssetValue()).to.equal(issueAmount)
        expect(await rToken.totalSupply()).to.equal(issueAmount)

        // Change redemption rates for AToken and CToken - Higher for the AToken
        await token2.setExchangeRate(fp('2'))
        await token3.setExchangeRate(fp('1.6'))

        // Check Price (unchanged) and Assets value (now 80% higher)
        const excessTotalValue: BigNumber = issueAmount.mul(80).div(100)
        expect(near(await main.rTokenPrice(), fp('1'), 1)).to.equal(true)
        expect(await main.totalAssetValue()).to.equal(issueAmount.add(excessTotalValue))
        expect(await rToken.totalSupply()).to.equal(issueAmount)

        // Check status of destinations and traders at this point
        expect(await rsr.balanceOf(stRSR.address)).to.equal(0)
        expect(await rToken.balanceOf(rsrTrader.address)).to.equal(0)
        expect(await token2.balanceOf(rsrTrader.address)).to.equal(0)
        expect(await token2.balanceOf(rTokenTrader.address)).to.equal(0)
        expect(await rToken.balanceOf(furnace.address)).to.equal(0)

        // Set expected values based on f=0.6
        let currentTotalSupply: BigNumber = await rToken.totalSupply()
        const excessRToken: BigNumber = issueAmount.mul(60).div(100)
        const excessCollateralValue: BigNumber = excessTotalValue.sub(excessRToken)
        const excessCollateralQty: BigNumber = excessCollateralValue.div(2) // each unit of this collateral is worth now $2
        const expectedToTraderFromRToken = divCeil(excessRToken.mul(60), bn(100))
        const expectedToFurnaceFromRToken = excessRToken.sub(expectedToTraderFromRToken)
        const expectedToRSRTraderFromCollateral = divCeil(excessCollateralQty.mul(60), bn(100))
        const expectedToRTokenTraderFromCollateral = excessCollateralQty.sub(
          expectedToRSRTraderFromCollateral
        )

        //  Set expected auction values
        let newTotalSupply: BigNumber = currentTotalSupply.mul(160).div(100)
        let sellAmtFromRToken: BigNumber = expectedToTraderFromRToken // all will be processed at once, due to max auction size of 50%
        let minBuyAmtFromRToken: BigNumber = sellAmtFromRToken.sub(sellAmtFromRToken.div(100)) // due to trade slippage 1%
        let sellAmtRSRFromCollateral: BigNumber = expectedToRSRTraderFromCollateral // all will be processed at once, due to max auction size of 50%
        let minBuyAmtRSRFromCollateral: BigNumber = sellAmtRSRFromCollateral
          .mul(2)
          .sub(sellAmtRSRFromCollateral.mul(2).div(100)) // due to trade slippage 1% and because RSR/RToken is worth half
        let sellAmtRTokenFromCollateral: BigNumber = expectedToRTokenTraderFromCollateral // all will be processed at once, due to max auction size of 50%
        let minBuyAmtRTokenFromCollateral: BigNumber = sellAmtRTokenFromCollateral
          .mul(2)
          .sub(sellAmtRTokenFromCollateral.mul(2).div(100)) // due to trade slippage 1% and because RSR/RToken is worth half

        //  Collect revenue and mint new tokens - Will also launch auctions
        await expect(facade.runAuctionsForAllTraders())
          .to.emit(rToken, 'Transfer')
          .withArgs(ZERO_ADDRESS, main.address, excessRToken)
          .and.to.emit(rsrTrader, 'AuctionStarted')
          .withArgs(
            0,
            rTokenAsset.address,
            rsrAsset.address,
            sellAmtFromRToken,
            minBuyAmtFromRToken
          )
          .and.to.emit(rsrTrader, 'AuctionStarted')
          .withArgs(
            1,
            collateral2.address,
            rsrAsset.address,
            sellAmtRSRFromCollateral,
            minBuyAmtRSRFromCollateral
          )
          .and.to.emit(rTokenTrader, 'AuctionStarted')
          .withArgs(
            0,
            collateral2.address,
            rTokenAsset.address,
            sellAmtRTokenFromCollateral,
            minBuyAmtRTokenFromCollateral
          )

        // Check Price (unchanged) and Assets value (excess collateral not counted anymore) - Supply has increased
        expect(await main.rTokenPrice()).to.equal(fp('1'))
        expect(await main.totalAssetValue()).to.equal(issueAmount.add(excessRToken))
        expect(await rToken.totalSupply()).to.equal(newTotalSupply)

        // Check destinations after newly minted tokens
        expect(await rsr.balanceOf(stRSR.address)).to.equal(0)
        expect(await rToken.balanceOf(rsrTrader.address)).to.equal(
          expectedToTraderFromRToken.sub(sellAmtFromRToken)
        )
        expect(await rToken.balanceOf(furnace.address)).to.equal(expectedToFurnaceFromRToken)
        expect(await token2.balanceOf(rsrTrader.address)).to.equal(
          expectedToRSRTraderFromCollateral.sub(sellAmtRSRFromCollateral)
        )
        expect(await token2.balanceOf(rTokenTrader.address)).to.equal(
          expectedToRTokenTraderFromCollateral.sub(sellAmtRTokenFromCollateral)
        )

        // Check funds in Market
        expect(await rToken.balanceOf(market.address)).to.equal(sellAmtFromRToken)
        expect(await token2.balanceOf(market.address)).to.equal(
          sellAmtRSRFromCollateral.add(sellAmtRTokenFromCollateral)
        )

        const auctionTimestamp: number = await getLatestBlockTimestamp()

        // Check auctions registered
        // RToken -> RSR Auction
        await expectAuctionInfo(rsrTrader, 0, {
          sell: rTokenAsset.address,
          buy: rsrAsset.address,
          sellAmount: sellAmtFromRToken,
          minBuyAmount: minBuyAmtFromRToken,
          startTime: auctionTimestamp,
          endTime: auctionTimestamp + Number(config.auctionPeriod),
          clearingSellAmount: bn('0'),
          clearingBuyAmount: bn('0'),
          externalAuctionId: bn('0'),
          status: AuctionStatus.OPEN,
        })

        // Collateral -> RSR Auction
        await expectAuctionInfo(rsrTrader, 1, {
          sell: collateral2.address,
          buy: rsrAsset.address,
          sellAmount: sellAmtRSRFromCollateral,
          minBuyAmount: minBuyAmtRSRFromCollateral,
          startTime: auctionTimestamp,
          endTime: auctionTimestamp + Number(config.auctionPeriod),
          clearingSellAmount: bn('0'),
          clearingBuyAmount: bn('0'),
          externalAuctionId: bn('1'),
          status: AuctionStatus.OPEN,
        })

        // Collateral -> Rtoken Auction
        await expectAuctionInfo(rTokenTrader, 0, {
          sell: collateral2.address,
          buy: rTokenAsset.address,
          sellAmount: sellAmtRTokenFromCollateral,
          minBuyAmount: minBuyAmtRTokenFromCollateral,
          startTime: auctionTimestamp,
          endTime: auctionTimestamp + Number(config.auctionPeriod),
          clearingSellAmount: bn('0'),
          clearingBuyAmount: bn('0'),
          externalAuctionId: bn('2'),
          status: AuctionStatus.OPEN,
        })

        //  Perform Mock Bids for RSR/RToken (addr1 has balance)
        await rsr
          .connect(addr1)
          .approve(market.address, minBuyAmtFromRToken.add(minBuyAmtRSRFromCollateral))
        await rToken.connect(addr1).approve(market.address, minBuyAmtRTokenFromCollateral)
        await market.placeBid(0, {
          bidder: addr1.address,
          sellAmount: sellAmtFromRToken,
          buyAmount: minBuyAmtFromRToken,
        })

        await market.placeBid(1, {
          bidder: addr1.address,
          sellAmount: sellAmtRSRFromCollateral,
          buyAmount: minBuyAmtRSRFromCollateral,
        })

        await market.placeBid(2, {
          bidder: addr1.address,
          sellAmount: sellAmtRTokenFromCollateral,
          buyAmount: minBuyAmtRTokenFromCollateral,
        })

        //  Advance time till auction ended
        await advanceTime(config.auctionPeriod.add(100).toString())

        // End current auction, should start a new one with same amount
        await expect(facade.runAuctionsForAllTraders())
          .to.emit(rsrTrader, 'AuctionEnded')
          .withArgs(
            0,
            rTokenAsset.address,
            rsrAsset.address,
            sellAmtFromRToken,
            minBuyAmtFromRToken
          )
          .and.to.emit(rsrTrader, 'AuctionEnded')
          .withArgs(
            1,
            collateral2.address,
            rsrAsset.address,
            sellAmtRSRFromCollateral,
            minBuyAmtRSRFromCollateral
          )
          .and.to.emit(rTokenTrader, 'AuctionEnded')
          .withArgs(
            0,
            collateral2.address,
            rTokenAsset.address,
            sellAmtRTokenFromCollateral,
            minBuyAmtRTokenFromCollateral
          )
          .and.to.not.emit(rsrTrader, 'AuctionStarted')
          .and.to.not.emit(rTokenTrader, 'AuctionStarted')

        //  Check previous auctions closed
        await expectAuctionStatus(rsrTrader, 0, AuctionStatus.DONE)
        await expectAuctionStatus(rsrTrader, 1, AuctionStatus.DONE)
        await expectAuctionStatus(rTokenTrader, 0, AuctionStatus.DONE)

        // Check no funds in Market
        expect(await rToken.balanceOf(market.address)).to.equal(0)
        expect(await token2.balanceOf(market.address)).to.equal(0)

        //  Check Price and Assets value - RToken price increases due to melting
        let updatedRTokenPrice: BigNumber = newTotalSupply
          .mul(BN_SCALE_FACTOR)
          .div(await rToken.totalSupply())
        expect(await main.rTokenPrice()).to.equal(updatedRTokenPrice)
        expect(await main.totalAssetValue()).to.equal(issueAmount.add(excessRToken))
        let { melted } = await furnace.batches(0)
        expect(await rToken.totalSupply()).to.equal(newTotalSupply.sub(melted))

        //  Check destinations
        expect(await rsr.balanceOf(stRSR.address)).to.equal(
          minBuyAmtFromRToken.add(minBuyAmtRSRFromCollateral)
        )
        expect(await rToken.balanceOf(rsrTrader.address)).to.equal(0)
        expect(await token2.balanceOf(rsrTrader.address)).to.equal(0)
        expect(await token2.balanceOf(rTokenTrader.address)).to.equal(0)
        expect(await rToken.balanceOf(furnace.address)).to.equal(
          expectedToFurnaceFromRToken.add(minBuyAmtRTokenFromCollateral).sub(melted)
        )
      })
    })
  })
})<|MERGE_RESOLUTION|>--- conflicted
+++ resolved
@@ -318,23 +318,13 @@
         let sellAmtRToken: BigNumber = rewardAmountCOMP.sub(sellAmt) // Remainder
         let minBuyAmtRToken: BigNumber = sellAmtRToken.sub(sellAmtRToken.div(100)) // due to trade slippage 1%
 
-<<<<<<< HEAD
-        await expect(main.poke()).to.emit(main, 'RewardsClaimed') // Claim rewards
-=======
         await expect(main.claimRewards()).to.emit(main, 'RewardsClaimed')
->>>>>>> 57cd9326
 
         // Check status of destinations at this point
         expect(await rsr.balanceOf(stRSR.address)).to.equal(0)
         expect(await rToken.balanceOf(furnace.address)).to.equal(0)
 
-<<<<<<< HEAD
-        await main.poke() // Handout excess assets to r*Traders
-
-        await expect(rsrTrader.triggerAuction(compToken.address))
-=======
-        await expect(facade.runAuctionsForAllTraders())
->>>>>>> 57cd9326
+        await expect(facade.runAuctionsForAllTraders())
           .to.emit(rsrTrader, 'AuctionStarted')
           .withArgs(0, compAsset.address, rsrAsset.address, sellAmt, minBuyAmt)
         const auctionTimestamp: number = await getLatestBlockTimestamp()
@@ -464,12 +454,7 @@
         expect(await rsr.balanceOf(stRSR.address)).to.equal(0)
         expect(await rToken.balanceOf(furnace.address)).to.equal(0)
 
-<<<<<<< HEAD
-        await main.poke()
-        await expect(rsrTrader.triggerAuction(aaveToken.address))
-=======
-        await expect(facade.runAuctionsForAllTraders())
->>>>>>> 57cd9326
+        await expect(facade.runAuctionsForAllTraders())
           .to.emit(rsrTrader, 'AuctionStarted')
           .withArgs(0, aaveAsset.address, rsrAsset.address, sellAmt, minBuyAmt)
         await expect(rTokenTrader.triggerAuction(aaveToken.address))
@@ -575,12 +560,7 @@
         expect(await rsr.balanceOf(stRSR.address)).to.equal(0)
         expect(await rToken.balanceOf(furnace.address)).to.equal(0)
 
-<<<<<<< HEAD
-        await expect(main.poke())
-        await expect(rsrTrader.triggerAuction(compToken.address))
-=======
-        await expect(facade.runAuctionsForAllTraders())
->>>>>>> 57cd9326
+        await expect(facade.runAuctionsForAllTraders())
           .to.emit(rsrTrader, 'AuctionStarted')
           .withArgs(0, compAsset.address, rsrAsset.address, sellAmt, minBuyAmt)
         await expect(rTokenTrader.triggerAuction(compToken.address)).to.not.emit(
@@ -609,12 +589,7 @@
         expect(await compToken.balanceOf(rsrTrader.address)).to.equal(sellAmt)
 
         // Another call will create a new auction
-<<<<<<< HEAD
-        await expect(main.poke())
-        await expect(rsrTrader.triggerAuction(compToken.address))
-=======
-        await expect(facade.runAuctionsForAllTraders())
->>>>>>> 57cd9326
+        await expect(facade.runAuctionsForAllTraders())
           .to.emit(rsrTrader, 'AuctionStarted')
           .withArgs(1, compAsset.address, rsrAsset.address, sellAmt, minBuyAmt)
           .and.to.not.emit(rsrTrader, 'AuctionEnded')
@@ -703,12 +678,7 @@
         expect(await rsr.balanceOf(stRSR.address)).to.equal(0)
         expect(await rToken.balanceOf(furnace.address)).to.equal(0)
 
-<<<<<<< HEAD
-        await expect(main.poke())
-        await expect(rTokenTrader.triggerAuction(compToken.address))
-=======
-        await expect(facade.runAuctionsForAllTraders())
->>>>>>> 57cd9326
+        await expect(facade.runAuctionsForAllTraders())
           .to.emit(rTokenTrader, 'AuctionStarted')
           .withArgs(0, aaveAsset.address, rTokenAsset.address, sellAmt, minBuyAmt)
           .and.to.not.emit(rsrTrader, 'AuctionStarted')
@@ -749,12 +719,7 @@
         await advanceTime(config.auctionPeriod.add(100).toString())
 
         // Another call will create a new auction and close existing
-<<<<<<< HEAD
-        await expect(main.poke())
-        await expect(rTokenTrader.triggerAuction(aaveToken.address))
-=======
-        await expect(facade.runAuctionsForAllTraders())
->>>>>>> 57cd9326
+        await expect(facade.runAuctionsForAllTraders())
           .to.emit(rTokenTrader, 'AuctionStarted')
           .withArgs(1, aaveAsset.address, rTokenAsset.address, sellAmtRemainder, minBuyAmtRemainder)
           .and.to.emit(rTokenTrader, 'AuctionEnded')
@@ -853,12 +818,7 @@
         expect(await rsr.balanceOf(stRSR.address)).to.equal(0)
         expect(await rToken.balanceOf(furnace.address)).to.equal(0)
 
-<<<<<<< HEAD
-        await expect(main.poke())
-        await expect(rsrTrader.triggerAuction(compToken.address))
-=======
-        await expect(facade.runAuctionsForAllTraders())
->>>>>>> 57cd9326
+        await expect(facade.runAuctionsForAllTraders())
           .to.emit(rsrTrader, 'AuctionStarted')
           .withArgs(0, compAsset.address, rsrAsset.address, sellAmt, minBuyAmt)
         await expect(rTokenTrader.triggerAuction(compToken.address))
@@ -1046,12 +1006,7 @@
         expect(await rToken.balanceOf(furnace.address)).to.equal(0)
         expect(await rToken.balanceOf(other.address)).to.equal(0)
 
-<<<<<<< HEAD
-        await expect(main.poke())
-        await expect(rsrTrader.triggerAuction(compToken.address))
-=======
-        await expect(facade.runAuctionsForAllTraders())
->>>>>>> 57cd9326
+        await expect(facade.runAuctionsForAllTraders())
           .to.emit(rsrTrader, 'AuctionStarted')
           .withArgs(0, compAsset.address, rsrAsset.address, sellAmt, minBuyAmt)
         await expect(rTokenTrader.triggerAuction(compToken.address))
@@ -1303,12 +1258,7 @@
         let minBuyAmt: BigNumber = sellAmt.mul(2).sub(sellAmt.mul(2).div(100)) // due to trade slippage 1% and because RSR/RToken are worth half
 
         // Call Poke to detect excess and launch auction
-<<<<<<< HEAD
-        await expect(main.poke())
-        await expect(rsrTrader.triggerAuction(token2.address))
-=======
-        await expect(facade.runAuctionsForAllTraders())
->>>>>>> 57cd9326
+        await expect(facade.runAuctionsForAllTraders())
           .to.emit(rsrTrader, 'AuctionStarted')
           .withArgs(0, collateral2.address, rsrAsset.address, sellAmt, minBuyAmt)
         await expect(rTokenTrader.triggerAuction(compToken.address))
@@ -1486,12 +1436,7 @@
         let minBuyAmtRToken: BigNumber = buyAmtRToken.sub(buyAmtRToken.div(100)) // due to trade slippage 1%
 
         // Call Poke to detect excess and launch auction
-<<<<<<< HEAD
-        await expect(main.poke())
-        await expect(rsrTrader.triggerAuction(token2.address))
-=======
-        await expect(facade.runAuctionsForAllTraders())
->>>>>>> 57cd9326
+        await expect(facade.runAuctionsForAllTraders())
           .to.emit(rsrTrader, 'AuctionStarted')
           .withArgs(0, collateral2.address, rsrAsset.address, sellAmt, minBuyAmt)
         await expect(rTokenTrader.triggerAuction(token2.address))
@@ -1633,14 +1578,8 @@
         await expect(facade.runAuctionsForAllTraders())
           .to.emit(rToken, 'Transfer')
           .withArgs(ZERO_ADDRESS, main.address, issueAmount)
-<<<<<<< HEAD
-        await expect(rsrTrader.triggerAuction(rTokenAsset.address))
-          .to.emit(rsrTrader, 'AuctionStarted')
-          .withArgs(0, rTokenAsset.address, rsrAsset.address, sellAmt, minBuyAmtRSR)
-=======
           .and.to.emit(rsrTrader, 'AuctionStarted')
           .withArgs(0, rTokenAsset.address, rsrAsset.address, sellAmt, minBuyAmt)
->>>>>>> 57cd9326
 
         // Check Price (unchanged) and Assets value - Supply has doubled
         expect(await main.rTokenPrice()).to.equal(fp('1'))
