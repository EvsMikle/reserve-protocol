import { SignerWithAddress } from '@nomiclabs/hardhat-ethers/signers'
import { CompoundClaimAdapterP0 } from '@typechain/CompoundClaimAdapterP0'
import { expect } from 'chai'
import { BigNumber, ContractFactory, Wallet } from 'ethers'
import { ethers, waffle } from 'hardhat'
import { mainModule } from 'process'

import {
  AuctionStatus,
  BN_SCALE_FACTOR,
  FURNACE_DEST,
  STRSR_DEST,
  ZERO_ADDRESS,
} from '../../common/constants'
import { bn, divCeil, fp, near } from '../../common/numbers'
import { AaveLendingPoolMockP0 } from '../../typechain/AaveLendingPoolMockP0'
import { AssetP0 } from '../../typechain/AssetP0'
import { ATokenFiatCollateralP0 } from '../../typechain/ATokenFiatCollateralP0'
import { CollateralP0 } from '../../typechain/CollateralP0'
import { ComptrollerMockP0 } from '../../typechain/ComptrollerMockP0'
import { CTokenFiatCollateralP0 } from '../../typechain/CTokenFiatCollateralP0'
import { CTokenMock } from '../../typechain/CTokenMock'
import { DeployerP0 } from '../../typechain/DeployerP0'
import { ERC20Mock } from '../../typechain/ERC20Mock'
import { FurnaceP0 } from '../../typechain/FurnaceP0'
import { MainP0 } from '../../typechain/MainP0'
import { MarketMock } from '../../typechain/MarketMock'
import { RevenueTraderP0 } from '../../typechain/RevenueTraderP0'
import { RTokenAssetP0 } from '../../typechain/RTokenAssetP0'
import { RTokenP0 } from '../../typechain/RTokenP0'
import { StaticATokenMock } from '../../typechain/StaticATokenMock'
import { StRSRP0 } from '../../typechain/StRSRP0'
import { TraderP0 } from '../../typechain/TraderP0'
import { USDCMock } from '../../typechain/USDCMock'
import { advanceTime, getLatestBlockTimestamp } from '../utils/time'
import { Collateral, defaultFixture, IConfig, IRevenueShare } from './utils/fixtures'

interface IAuctionInfo {
  sell: string
  buy: string
  sellAmount: BigNumber
  minBuyAmount: BigNumber
  startTime: number
  endTime: number
  clearingSellAmount: BigNumber
  clearingBuyAmount: BigNumber
  externalAuctionId: BigNumber
  status: AuctionStatus
}

const createFixtureLoader = waffle.createFixtureLoader

describe('MainP0 contract', () => {
  let owner: SignerWithAddress
  let addr1: SignerWithAddress
  let addr2: SignerWithAddress
  let other: SignerWithAddress

  // Deployer contract
  let deployer: DeployerP0

  // Assets
  let collateral: Collateral[]

  // Non-backing assets
  let rsr: ERC20Mock
  let rsrAsset: AssetP0
  let compToken: ERC20Mock
  let compAsset: AssetP0
  let compoundMock: ComptrollerMockP0
  let aaveToken: ERC20Mock
  let aaveAsset: AssetP0
  let aaveMock: AaveLendingPoolMockP0

  // Trading
  let market: MarketMock
  let rsrTrader: RevenueTraderP0
  let rTokenTrader: RevenueTraderP0

  // Tokens and Assets
  let initialBal: BigNumber
  let token0: ERC20Mock
  let token1: USDCMock
  let token2: StaticATokenMock
  let token3: CTokenMock
  let collateral0: CollateralP0
  let collateral1: CollateralP0
  let collateral2: ATokenFiatCollateralP0
  let collateral3: CTokenFiatCollateralP0
  let basketsNeededAmts: BigNumber[]

  // Config values
  let config: IConfig
  let dist: IRevenueShare

  // Contracts to retrieve after deploy
  let rToken: RTokenP0
  let rTokenAsset: RTokenAssetP0
  let stRSR: StRSRP0
  let furnace: FurnaceP0
  let main: MainP0

  let loadFixture: ReturnType<typeof createFixtureLoader>
  let wallet: Wallet

  const expectAuctionInfo = async (
    trader: TraderP0,
    index: number,
    auctionInfo: Partial<IAuctionInfo>
  ) => {
    const {
      sell,
      buy,
      sellAmount,
      minBuyAmount,
      startTime,
      endTime,
      clearingSellAmount,
      clearingBuyAmount,
      externalAuctionId,
      status,
    } = await trader.auctions(index)
    expect(sell).to.equal(auctionInfo.sell)
    expect(buy).to.equal(auctionInfo.buy)
    expect(sellAmount).to.equal(auctionInfo.sellAmount)
    expect(minBuyAmount).to.equal(auctionInfo.minBuyAmount)
    expect(startTime).to.equal(auctionInfo.startTime)
    expect(endTime).to.equal(auctionInfo.endTime)
    expect(clearingSellAmount).to.equal(auctionInfo.clearingSellAmount)
    expect(clearingBuyAmount).to.equal(auctionInfo.clearingBuyAmount)
    expect(externalAuctionId).to.equal(auctionInfo.externalAuctionId)
    expect(status).to.equal(auctionInfo.status)
  }

  const expectAuctionStatus = async (
    trader: TraderP0,
    index: number,
    expectedStatus: AuctionStatus
  ) => {
    const { status } = await trader.auctions(index)
    expect(status).to.equal(expectedStatus)
  }

  before('create fixture loader', async () => {
    ;[wallet] = await (ethers as any).getSigners()
    loadFixture = createFixtureLoader([wallet])
  })

  beforeEach(async () => {
    ;[owner, addr1, addr2, other] = await ethers.getSigners()
    let erc20s: ERC20Mock[]
    let basket: Collateral[]

      // Deploy fixture
    ;({
      rsr,
      rsrAsset,
      compToken,
      aaveToken,
      compAsset,
      aaveAsset,
      compoundMock,
      aaveMock,
      erc20s,
      collateral,
      basket,
      basketsNeededAmts,
      config,
      deployer,
      dist,
      main,
      rToken,
      rTokenAsset,
      furnace,
      stRSR,
      market,
    } = await loadFixture(defaultFixture))
    token0 = erc20s[collateral.indexOf(basket[0])]
    token1 = erc20s[collateral.indexOf(basket[1])]
    token2 = <StaticATokenMock>erc20s[collateral.indexOf(basket[2])]
    token3 = <CTokenMock>erc20s[collateral.indexOf(basket[3])]

    // Set Aave revenue token
    await token2.setAaveToken(aaveToken.address)

    collateral0 = basket[0]
    collateral1 = basket[1]
    collateral2 = <ATokenFiatCollateralP0>basket[2]
    collateral3 = <CTokenFiatCollateralP0>basket[3]

    rsrTrader = <RevenueTraderP0>(
      await ethers.getContractAt('RevenueTraderP0', await main.rsrTrader())
    )
    rTokenTrader = <RevenueTraderP0>(
      await ethers.getContractAt('RevenueTraderP0', await main.rTokenTrader())
    )

    // Mint initial balances
    initialBal = bn('1000000e18')
    await token0.connect(owner).mint(addr1.address, initialBal)
    await token1.connect(owner).mint(addr1.address, initialBal)
    await token2.connect(owner).mint(addr1.address, initialBal)
    await token3.connect(owner).mint(addr1.address, initialBal)

    await token0.connect(owner).mint(addr2.address, initialBal)
    await token1.connect(owner).mint(addr2.address, initialBal)
    await token2.connect(owner).mint(addr2.address, initialBal)
    await token3.connect(owner).mint(addr2.address, initialBal)
  })

  describe('Config/Setup', function () {
    it('Should setup initial distribution correctly', async () => {
      // Configuration
<<<<<<< HEAD
      expect(await main.rsrCut()).to.equal(fp('0.6'))
      expect(await main.rTokenCut()).to.equal(fp('0.4'))
=======
      let rsrCut = await main.rsrCut()
      expect(rsrCut.rsrShares).equal(bn(60))
      expect(rsrCut.totalShares).equal(bn(100))

      let rtokenCut = await main.rTokenCut()
      expect(rtokenCut.rTokenShares).equal(bn(40))
      expect(rtokenCut.totalShares).equal(bn(100))
>>>>>>> 226db191
    })

    it('Should allow to set distribution if owner', async () => {
      // Check initial status
<<<<<<< HEAD
      expect(await main.rsrCut()).to.equal(fp('0.6'))
      expect(await main.rTokenCut()).to.equal(fp('0.4'))
=======
      let rsrCut = await main.rsrCut()
      expect(rsrCut.rsrShares).equal(bn(60))
      expect(rsrCut.totalShares).equal(bn(100))

      let rtokenCut = await main.rTokenCut()
      expect(rtokenCut.rTokenShares).equal(bn(40))
      expect(rtokenCut.totalShares).equal(bn(100))
>>>>>>> 226db191

      // Attempt to update with another account
      await expect(
        main.connect(other).setDistribution(FURNACE_DEST, { rTokenDist: bn(0), rsrDist: bn(0) })
      ).to.be.revertedWith('Ownable: caller is not the owner')

      // Update with owner - Set f = 1
      await main.connect(owner).setDistribution(FURNACE_DEST, { rTokenDist: bn(0), rsrDist: bn(0) })

      // Check updated status
<<<<<<< HEAD
      expect(await main.rsrCut()).to.equal(fp('1'))
      expect(await main.rTokenCut()).to.equal(0)
=======
      rsrCut = await main.rsrCut()
      expect(rsrCut.rsrShares).equal(bn(60))
      expect(rsrCut.totalShares).equal(bn(60))

      rtokenCut = await main.rTokenCut()
      expect(rtokenCut.rTokenShares).equal(bn(0))
      expect(rtokenCut.totalShares).equal(bn(60))
>>>>>>> 226db191
    })
  })

  describe('Revenues', function () {
    context('With issued Rtokens', async function () {
      let issueAmount: BigNumber
      let rewardAmountCOMP: BigNumber
      let rewardAmountAAVE: BigNumber

      beforeEach(async function () {
        issueAmount = bn('100e18')

        // Provide approvals
        await token0.connect(addr1).approve(main.address, initialBal)
        await token1.connect(addr1).approve(main.address, initialBal)
        await token2.connect(addr1).approve(main.address, initialBal)
        await token3.connect(addr1).approve(main.address, initialBal)

        // Issue rTokens
        await main.connect(addr1).issue(issueAmount)

        // Process issuance
        await main.poke()

        // Mint some RSR
        await rsr.connect(owner).mint(addr1.address, initialBal)
      })

      it('Should claim COMP and handle revenue auction correctly - small amount processed in single auction', async () => {
        // Advance time to get next reward
        await advanceTime(config.rewardPeriod.toString())

        // Set COMP tokens as reward
        rewardAmountCOMP = bn('0.8e18')

        // COMP Rewards
        await compoundMock.setRewards(main.address, rewardAmountCOMP)

        // Collect revenue - Called via poke
        // Expected values based on Prices between COMP and RSR/RToken = 1 to 1 (for simplification)
        let sellAmt: BigNumber = rewardAmountCOMP.mul(6).div(10) // due to f = 60%
        let minBuyAmt: BigNumber = sellAmt.sub(sellAmt.div(100)) // due to trade slippage 1%

        let sellAmtRToken: BigNumber = rewardAmountCOMP.sub(sellAmt) // Remainder
        let minBuyAmtRToken: BigNumber = sellAmtRToken.sub(sellAmtRToken.div(100)) // due to trade slippage 1%

        await expect(main.poke()).to.emit(main, 'RewardsClaimed')

        // Check status of destinations at this point
        expect(await rsr.balanceOf(stRSR.address)).to.equal(0)
        expect(await rToken.balanceOf(furnace.address)).to.equal(0)

        await expect(main.poke())
          .to.emit(rsrTrader, 'AuctionStarted')
          .withArgs(0, compAsset.address, rsrAsset.address, sellAmt, minBuyAmt)
          .and.to.emit(rTokenTrader, 'AuctionStarted')
          .withArgs(0, compAsset.address, rTokenAsset.address, sellAmtRToken, minBuyAmtRToken)

        const auctionTimestamp: number = await getLatestBlockTimestamp()

        // Check auctions registered
        // COMP -> RSR Auction
        await expectAuctionInfo(rsrTrader, 0, {
          sell: compAsset.address,
          buy: rsrAsset.address,
          sellAmount: sellAmt,
          minBuyAmount: minBuyAmt,
          startTime: auctionTimestamp,
          endTime: auctionTimestamp + Number(config.auctionPeriod),
          clearingSellAmount: bn('0'),
          clearingBuyAmount: bn('0'),
          externalAuctionId: bn('0'),
          status: AuctionStatus.OPEN,
        })

        // COMP -> RToken Auction
        await expectAuctionInfo(rTokenTrader, 0, {
          sell: compAsset.address,
          buy: rTokenAsset.address,
          sellAmount: sellAmtRToken,
          minBuyAmount: minBuyAmtRToken,
          startTime: auctionTimestamp,
          endTime: auctionTimestamp + Number(config.auctionPeriod),
          clearingSellAmount: bn('0'),
          clearingBuyAmount: bn('0'),
          externalAuctionId: bn('1'),
          status: AuctionStatus.OPEN,
        })

        // Check funds in Market
        expect(await compToken.balanceOf(market.address)).to.equal(rewardAmountCOMP)

        // Advance time till auctioo ended
        await advanceTime(config.auctionPeriod.add(100).toString())

        // Perform Mock Bids for RSR and RToken (addr1 has balance)
        await rsr.connect(addr1).approve(market.address, minBuyAmt)
        await rToken.connect(addr1).approve(market.address, minBuyAmtRToken)
        await market.placeBid(0, {
          bidder: addr1.address,
          sellAmount: sellAmt,
          buyAmount: minBuyAmt,
        })
        await market.placeBid(1, {
          bidder: addr1.address,
          sellAmount: sellAmtRToken,
          buyAmount: minBuyAmtRToken,
        })

        // Close auctions
        await expect(main.poke())
          .to.emit(rsrTrader, 'AuctionEnded')
          .withArgs(0, compAsset.address, rsrAsset.address, sellAmt, minBuyAmt)
          .and.to.emit(rTokenTrader, 'AuctionEnded')
          .withArgs(0, compAsset.address, rTokenAsset.address, sellAmtRToken, minBuyAmtRToken)
          .and.to.not.emit(rsrTrader, 'AuctionStarted')
          .and.to.not.emit(rTokenTrader, 'AuctionStarted')

        // Check previous auctions closed
        // COMP -> RSR Auction
        await expectAuctionInfo(rsrTrader, 0, {
          sell: compAsset.address,
          buy: rsrAsset.address,
          sellAmount: sellAmt,
          minBuyAmount: minBuyAmt,
          startTime: auctionTimestamp,
          endTime: auctionTimestamp + Number(config.auctionPeriod),
          clearingSellAmount: sellAmt,
          clearingBuyAmount: minBuyAmt,
          externalAuctionId: bn('0'),
          status: AuctionStatus.DONE,
        })

        // COMP -> RToken Auction
        await expectAuctionInfo(rTokenTrader, 0, {
          sell: compAsset.address,
          buy: rTokenAsset.address,
          sellAmount: sellAmtRToken,
          minBuyAmount: minBuyAmtRToken,
          startTime: auctionTimestamp,
          endTime: auctionTimestamp + Number(config.auctionPeriod),
          clearingSellAmount: sellAmtRToken,
          clearingBuyAmount: minBuyAmtRToken,
          externalAuctionId: bn('1'),
          status: AuctionStatus.DONE,
        })

        // Check balances sent to corresponding destinations
        // StRSR
        expect(await rsr.balanceOf(stRSR.address)).to.equal(minBuyAmt)
        // Furnace
        expect(await rToken.balanceOf(furnace.address)).to.equal(minBuyAmtRToken)
        const { amount, start } = await furnace.batches(0)
        expect(amount).to.equal(minBuyAmtRToken)
        expect(start).to.equal(await getLatestBlockTimestamp())
      })

      it('Should claim AAVE and handle revenue auction correctly - small amount processed in single auction', async () => {
        // Advance time to get next reward
        await advanceTime(config.rewardPeriod.toString())

        rewardAmountAAVE = bn('0.5e18')

        // AAVE Rewards
        await token2.setRewards(main.address, rewardAmountAAVE)

        // Collect revenue - Called via poke
        // Expected values based on Prices between AAVE and RSR/RToken = 1 to 1 (for simplification)
        let sellAmt: BigNumber = rewardAmountAAVE.mul(6).div(10) // due to f = 60%
        let minBuyAmt: BigNumber = sellAmt.sub(sellAmt.div(100)) // due to trade slippage 1%

        let sellAmtRToken: BigNumber = rewardAmountAAVE.sub(sellAmt) // Remainder
        let minBuyAmtRToken: BigNumber = sellAmtRToken.sub(sellAmtRToken.div(100)) // due to trade slippage 1%

        await expect(main.poke()).to.emit(main, 'RewardsClaimed')

        // Check status of destinations at this point
        expect(await rsr.balanceOf(stRSR.address)).to.equal(0)
        expect(await rToken.balanceOf(furnace.address)).to.equal(0)

        await expect(main.poke())
          .to.emit(rsrTrader, 'AuctionStarted')
          .withArgs(0, aaveAsset.address, rsrAsset.address, sellAmt, minBuyAmt)
          .and.to.emit(rTokenTrader, 'AuctionStarted')
          .withArgs(0, aaveAsset.address, rTokenAsset.address, sellAmtRToken, minBuyAmtRToken)

        // Check auctions registered
        // AAVE -> RSR Auction
        await expectAuctionInfo(rsrTrader, 0, {
          sell: aaveAsset.address,
          buy: rsrAsset.address,
          sellAmount: sellAmt,
          minBuyAmount: minBuyAmt,
          startTime: await getLatestBlockTimestamp(),
          endTime: (await getLatestBlockTimestamp()) + Number(config.auctionPeriod),
          clearingSellAmount: bn('0'),
          clearingBuyAmount: bn('0'),
          externalAuctionId: bn('0'),
          status: AuctionStatus.OPEN,
        })

        // AAVE -> RToken Auction
        await expectAuctionInfo(rTokenTrader, 0, {
          sell: aaveAsset.address,
          buy: rTokenAsset.address,
          sellAmount: sellAmtRToken,
          minBuyAmount: minBuyAmtRToken,
          startTime: await getLatestBlockTimestamp(),
          endTime: (await getLatestBlockTimestamp()) + Number(config.auctionPeriod),
          clearingSellAmount: bn('0'),
          clearingBuyAmount: bn('0'),
          externalAuctionId: bn('1'),
          status: AuctionStatus.OPEN,
        })

        // Check funds in Market
        expect(await aaveToken.balanceOf(market.address)).to.equal(rewardAmountAAVE)

        // Advance time till auctioo ended
        await advanceTime(config.auctionPeriod.add(100).toString())

        // Mock auction by minting the buy tokens (in this case RSR and RToken)
        await rsr.connect(addr1).approve(market.address, minBuyAmt)
        await rToken.connect(addr1).approve(market.address, minBuyAmtRToken)
        await market.placeBid(0, {
          bidder: addr1.address,
          sellAmount: sellAmt,
          buyAmount: minBuyAmt,
        })
        await market.placeBid(1, {
          bidder: addr1.address,
          sellAmount: sellAmtRToken,
          buyAmount: minBuyAmtRToken,
        })

        // Close auctions
        await expect(main.poke())
          .to.emit(rsrTrader, 'AuctionEnded')
          .withArgs(0, aaveAsset.address, rsrAsset.address, sellAmt, minBuyAmt)
          .and.to.emit(rTokenTrader, 'AuctionEnded')
          .withArgs(0, aaveAsset.address, rTokenAsset.address, sellAmtRToken, minBuyAmtRToken)
          .and.to.not.emit(rsrTrader, 'AuctionStarted')
          .and.to.not.emit(rTokenTrader, 'AuctionStarted')

        await expectAuctionStatus(rsrTrader, 0, AuctionStatus.DONE)
        await expectAuctionStatus(rTokenTrader, 0, AuctionStatus.DONE)

        // Check balances sent to corresponding destinations
        // StRSR
        expect(await rsr.balanceOf(stRSR.address)).to.equal(minBuyAmt)
        // Furnace
        expect(await rToken.balanceOf(furnace.address)).to.equal(minBuyAmtRToken)
        const { amount, start } = await furnace.batches(0)
        expect(amount).to.equal(minBuyAmtRToken)
        expect(start).to.equal(await getLatestBlockTimestamp())
      })

      it('Should handle large auctions for using maxAuctionSize with f=1 (RSR only)', async () => {
        // Advance time to get next reward
        await advanceTime(config.rewardPeriod.toString())

        // Set f = 1
        await main
          .connect(owner)
          .setDistribution(FURNACE_DEST, { rTokenDist: bn(0), rsrDist: bn(0) })
        // Avoid dropping 20 qCOMP by making there be exactly 1 distribution share.
        await main.connect(owner).setDistribution(STRSR_DEST, { rTokenDist: bn(0), rsrDist: bn(1) })

        // Set COMP tokens as reward
        rewardAmountCOMP = bn('2e18')

        // COMP Rewards
        await compoundMock.setRewards(main.address, rewardAmountCOMP)

        // Collect revenue - Called via poke
        // Expected values based on Prices between COMP and RSR = 1 to 1 (for simplification)
        let sellAmt: BigNumber = (await rToken.totalSupply()).div(100) // due to 1% max auction size
        let minBuyAmt: BigNumber = sellAmt.sub(sellAmt.div(100)) // due to trade slippage 1%

        await expect(main.poke()).to.emit(main, 'RewardsClaimed')

        // Check status of destinations at this point
        expect(await rsr.balanceOf(stRSR.address)).to.equal(0)
        expect(await rToken.balanceOf(furnace.address)).to.equal(0)

        await expect(main.poke())
          .to.emit(rsrTrader, 'AuctionStarted')
          .withArgs(0, compAsset.address, rsrAsset.address, sellAmt, minBuyAmt)
          .and.to.not.emit(rTokenTrader, 'AuctionStarted')

        const auctionTimestamp: number = await getLatestBlockTimestamp()
        // Check auction registered
        // COMP -> RSR Auction
        await expectAuctionInfo(rsrTrader, 0, {
          sell: compAsset.address,
          buy: rsrAsset.address,
          sellAmount: sellAmt,
          minBuyAmount: minBuyAmt,
          startTime: auctionTimestamp,
          endTime: auctionTimestamp + Number(config.auctionPeriod),
          clearingSellAmount: bn('0'),
          clearingBuyAmount: bn('0'),
          externalAuctionId: bn('0'),
          status: AuctionStatus.OPEN,
        })

        // Check funds in Market and still in Trader
        expect(await compToken.balanceOf(market.address)).to.equal(sellAmt)
        expect(await compToken.balanceOf(rsrTrader.address)).to.equal(sellAmt)

        // Another call will create a new auction
        await expect(main.poke())
          .to.emit(rsrTrader, 'AuctionStarted')
          .withArgs(1, compAsset.address, rsrAsset.address, sellAmt, minBuyAmt)
          .and.to.not.emit(rsrTrader, 'AuctionEnded')
          .and.to.not.emit(rTokenTrader, 'AuctionStarted')

        // COMP -> RSR Auction
        await expectAuctionInfo(rsrTrader, 1, {
          sell: compAsset.address,
          buy: rsrAsset.address,
          sellAmount: sellAmt,
          minBuyAmount: minBuyAmt,
          startTime: await getLatestBlockTimestamp(),
          endTime: (await getLatestBlockTimestamp()) + Number(config.auctionPeriod),
          clearingSellAmount: bn('0'),
          clearingBuyAmount: bn('0'),
          externalAuctionId: bn('1'),
          status: AuctionStatus.OPEN,
        })

        // Check existing auctions still open
        await expectAuctionStatus(rsrTrader, 0, AuctionStatus.OPEN)

        // Check now all funds in Market
        expect(await compToken.balanceOf(market.address)).to.equal(rewardAmountCOMP)
        expect(await compToken.balanceOf(rsrTrader.address)).to.equal(0)

        // Perform Mock Bids for RSR (addr1 has balance)
        await rsr.connect(addr1).approve(market.address, minBuyAmt)
        await market.placeBid(0, {
          bidder: addr1.address,
          sellAmount: sellAmt,
          buyAmount: minBuyAmt,
        })

        await rsr.connect(addr1).approve(market.address, minBuyAmt)
        await market.placeBid(1, {
          bidder: addr1.address,
          sellAmount: sellAmt,
          buyAmount: minBuyAmt,
        })

        // Advance time till auction ended
        await advanceTime(config.auctionPeriod.add(100).toString())

        // Close auctions
        await expect(main.poke())
          .to.emit(rsrTrader, 'AuctionEnded')
          .withArgs(0, compAsset.address, rsrAsset.address, sellAmt, minBuyAmt)
          .and.to.emit(rsrTrader, 'AuctionEnded')
          .withArgs(1, compAsset.address, rsrAsset.address, sellAmt, minBuyAmt)
          .and.to.not.emit(rTokenTrader, 'AuctionStarted')

        // Check existing auctions are closed
        await expectAuctionStatus(rsrTrader, 0, AuctionStatus.DONE)
        await expectAuctionStatus(rsrTrader, 1, AuctionStatus.DONE)

        // Check balances sent to corresponding destinations
        expect(await rsr.balanceOf(stRSR.address)).to.equal(minBuyAmt.mul(2))
        expect(await rToken.balanceOf(furnace.address)).to.equal(0)
      })

      it('Should handle large auctions for using maxAuctionSize with f=0 (RToken only)', async () => {
        // Advance time to get next reward
        await advanceTime(config.rewardPeriod.toString())

        // Set f = 0, avoid dropping tokens
        await main
          .connect(owner)
          .setDistribution(FURNACE_DEST, { rTokenDist: bn(1), rsrDist: bn(0) })
        await main.connect(owner).setDistribution(STRSR_DEST, { rTokenDist: bn(0), rsrDist: bn(0) })

        // Set AAVE tokens as reward
        rewardAmountAAVE = bn('1.5e18')

        // AAVE Rewards
        await token2.setRewards(main.address, rewardAmountAAVE)

        // Collect revenue - Called via poke
        // Expected values based on Prices between AAVE and RToken = 1 (for simplification)
        let sellAmt: BigNumber = (await rToken.totalSupply()).div(100) // due to 1% max auction size
        let minBuyAmt: BigNumber = sellAmt.sub(sellAmt.div(100)) // due to trade slippage 1%

        await expect(main.poke()).to.emit(main, 'RewardsClaimed')

        // Check status of destinations at this point
        expect(await rsr.balanceOf(stRSR.address)).to.equal(0)
        expect(await rToken.balanceOf(furnace.address)).to.equal(0)

        await expect(main.poke())
          .to.emit(rTokenTrader, 'AuctionStarted')
          .withArgs(0, aaveAsset.address, rTokenAsset.address, sellAmt, minBuyAmt)
          .and.to.not.emit(rsrTrader, 'AuctionStarted')

        const auctionTimestamp: number = await getLatestBlockTimestamp()
        // Check auction registered
        // AAVE -> RToken Auction
        await expectAuctionInfo(rTokenTrader, 0, {
          sell: aaveAsset.address,
          buy: rTokenAsset.address,
          sellAmount: sellAmt,
          minBuyAmount: minBuyAmt,
          startTime: auctionTimestamp,
          endTime: auctionTimestamp + Number(config.auctionPeriod),
          clearingSellAmount: bn('0'),
          clearingBuyAmount: bn('0'),
          externalAuctionId: bn('0'),
          status: AuctionStatus.OPEN,
        })

        // Calculate pending amount
        let sellAmtRemainder: BigNumber = rewardAmountAAVE.sub(sellAmt)
        let minBuyAmtRemainder: BigNumber = sellAmtRemainder.sub(sellAmtRemainder.div(100)) // due to trade slippage 1%

        // Check funds in Market and still in Trader
        expect(await aaveToken.balanceOf(market.address)).to.equal(sellAmt)
        expect(await aaveToken.balanceOf(rTokenTrader.address)).to.equal(sellAmtRemainder)

        // Perform Mock Bids for RToken (addr1 has balance)
        await rToken.connect(addr1).approve(market.address, minBuyAmt)
        await market.placeBid(0, {
          bidder: addr1.address,
          sellAmount: sellAmt,
          buyAmount: minBuyAmt,
        })

        // Advance time till auction ended
        await advanceTime(config.auctionPeriod.add(100).toString())

        // Another call will create a new auction and close existing
        await expect(main.poke())
          .to.emit(rTokenTrader, 'AuctionStarted')
          .withArgs(1, aaveAsset.address, rTokenAsset.address, sellAmtRemainder, minBuyAmtRemainder)
          .and.to.emit(rTokenTrader, 'AuctionEnded')
          .withArgs(0, aaveAsset.address, rTokenAsset.address, sellAmt, minBuyAmt)
          .and.to.not.emit(rsrTrader, 'AuctionStarted')

        // AAVE -> RToken Auction
        await expectAuctionInfo(rTokenTrader, 1, {
          sell: aaveAsset.address,
          buy: rTokenAsset.address,
          sellAmount: sellAmtRemainder,
          minBuyAmount: minBuyAmtRemainder,
          startTime: await getLatestBlockTimestamp(),
          endTime: (await getLatestBlockTimestamp()) + Number(config.auctionPeriod),
          clearingSellAmount: bn('0'),
          clearingBuyAmount: bn('0'),
          externalAuctionId: bn('1'),
          status: AuctionStatus.OPEN,
        })

        // Check previous auction is closed
        await expectAuctionStatus(rTokenTrader, 0, AuctionStatus.DONE)

        // Check destinations at this stage
        // StRSR
        expect(await rsr.balanceOf(stRSR.address)).to.equal(0)
        // Furnace
        expect(await rToken.balanceOf(furnace.address)).to.equal(minBuyAmt)
        let { amount, start } = await furnace.batches(0)
        expect(amount).to.equal(minBuyAmt)
        expect(start).to.equal(await getLatestBlockTimestamp())

        // Perform Mock Bids for RToken (addr1 has balance)
        await rToken.connect(addr1).approve(market.address, minBuyAmtRemainder)
        await market.placeBid(1, {
          bidder: addr1.address,
          sellAmount: sellAmtRemainder,
          buyAmount: minBuyAmtRemainder,
        })

        // Advance time till auction ended
        await advanceTime(config.auctionPeriod.add(100).toString())

        // Close auction
        await expect(main.poke())
          .to.emit(rTokenTrader, 'AuctionEnded')
          .withArgs(1, aaveAsset.address, rTokenAsset.address, sellAmtRemainder, minBuyAmtRemainder)
          .and.to.not.emit(rTokenTrader, 'AuctionStarted')
          .and.to.not.emit(rsrTrader, 'AuctionStarted')

        // Check existing auctions are closed
        await expectAuctionStatus(rTokenTrader, 0, AuctionStatus.DONE)
        await expectAuctionStatus(rTokenTrader, 1, AuctionStatus.DONE)

        // Check balances in destinations
        // StRSR
        expect(await rsr.balanceOf(stRSR.address)).to.equal(0)
        // Furnace - some melting occurred already at this point
        let { melted } = await furnace.batches(0)
        expect(await rToken.balanceOf(furnace.address)).to.equal(
          minBuyAmt.add(minBuyAmtRemainder).sub(melted)
        )
        ;({ amount, start } = await furnace.batches(1))
        expect(amount).to.equal(minBuyAmtRemainder)
        expect(start).to.equal(await getLatestBlockTimestamp())
      })

      it('Should handle large auctions using maxAuctionSize with revenue split RSR/RToken', async () => {
        // Advance time to get next reward
        await advanceTime(config.rewardPeriod.toString())

        // Set f = 0.8 (0.2 for Rtoken)
        await main.connect(owner).setDistribution(STRSR_DEST, { rTokenDist: bn(0), rsrDist: bn(4) })
        await main
          .connect(owner)
          .setDistribution(FURNACE_DEST, { rTokenDist: bn(1), rsrDist: bn(0) })

        // Set COMP tokens as reward
        // Based on current f -> 1.6e18 to RSR and 0.4e18 to Rtoken
        rewardAmountCOMP = bn('2e18')

        // COMP Rewards
        await compoundMock.setRewards(main.address, rewardAmountCOMP)

        // Collect revenue - Called via poke
        // Expected values based on Prices between COMP and RSR/RToken = 1 to 1 (for simplification)
        let sellAmt: BigNumber = (await rToken.totalSupply()).div(100) // due to 1% max auction size
        let minBuyAmt: BigNumber = sellAmt.sub(sellAmt.div(100)) // due to trade slippage 1%

        let sellAmtRToken: BigNumber = rewardAmountCOMP.mul(20).div(100) // All Rtokens can be sold - 20% of total comp based on f
        let minBuyAmtRToken: BigNumber = sellAmtRToken.sub(sellAmtRToken.div(100)) // due to trade slippage 1%

        await expect(main.poke()).to.emit(main, 'RewardsClaimed')

        // Check status of destinations at this point
        expect(await rsr.balanceOf(stRSR.address)).to.equal(0)
        expect(await rToken.balanceOf(furnace.address)).to.equal(0)

        await expect(main.poke())
          .to.emit(rsrTrader, 'AuctionStarted')
          .withArgs(0, compAsset.address, rsrAsset.address, sellAmt, minBuyAmt)
          .and.to.emit(rTokenTrader, 'AuctionStarted')
          .withArgs(0, compAsset.address, rTokenAsset.address, sellAmtRToken, minBuyAmtRToken)

        const auctionTimestamp: number = await getLatestBlockTimestamp()
        // Check auctions registered
        // COMP -> RSR Auction
        await expectAuctionInfo(rsrTrader, 0, {
          sell: compAsset.address,
          buy: rsrAsset.address,
          sellAmount: sellAmt,
          minBuyAmount: minBuyAmt,
          startTime: auctionTimestamp,
          endTime: auctionTimestamp + Number(config.auctionPeriod),
          clearingSellAmount: bn('0'),
          clearingBuyAmount: bn('0'),
          externalAuctionId: bn('0'),
          status: AuctionStatus.OPEN,
        })

        // COMP -> RToken Auction
        await expectAuctionInfo(rTokenTrader, 0, {
          sell: compAsset.address,
          buy: rTokenAsset.address,
          sellAmount: sellAmtRToken,
          minBuyAmount: minBuyAmtRToken,
          startTime: auctionTimestamp,
          endTime: auctionTimestamp + Number(config.auctionPeriod),
          clearingSellAmount: bn('0'),
          clearingBuyAmount: bn('0'),
          externalAuctionId: bn('1'),
          status: AuctionStatus.OPEN,
        })

        // Advance time till auction ended
        await advanceTime(config.auctionPeriod.add(100).toString())

        // Perform Mock Bids for RSR and RToken (addr1 has balance)
        await rsr.connect(addr1).approve(market.address, minBuyAmt)
        await rToken.connect(addr1).approve(market.address, minBuyAmtRToken)
        await market.placeBid(0, {
          bidder: addr1.address,
          sellAmount: sellAmt,
          buyAmount: minBuyAmt,
        })
        await market.placeBid(1, {
          bidder: addr1.address,
          sellAmount: sellAmtRToken,
          buyAmount: minBuyAmtRToken,
        })

        // Close auctions
        // Calculate pending amount
        let sellAmtRemainder: BigNumber = rewardAmountCOMP.sub(sellAmt).sub(sellAmtRToken)
        let minBuyAmtRemainder: BigNumber = sellAmtRemainder.sub(sellAmtRemainder.div(100)) // due to trade slippage 1%

        // Check funds in Market and still in Trader
        expect(await compToken.balanceOf(market.address)).to.equal(sellAmt.add(sellAmtRToken))
        expect(await compToken.balanceOf(rsrTrader.address)).to.equal(sellAmtRemainder)
        expect(await compToken.balanceOf(rTokenTrader.address)).to.equal(0)

        await expect(main.poke())
          .to.emit(rsrTrader, 'AuctionEnded')
          .withArgs(0, compAsset.address, rsrAsset.address, sellAmt, minBuyAmt)
          .and.to.emit(rTokenTrader, 'AuctionEnded')
          .withArgs(0, compAsset.address, rTokenAsset.address, sellAmtRToken, minBuyAmtRToken)
          .and.to.emit(rsrTrader, 'AuctionStarted')
          .withArgs(1, compAsset.address, rsrAsset.address, sellAmtRemainder, minBuyAmtRemainder)
          .and.to.not.emit(rTokenTrader, 'AuctionStarted')

        // Check previous auctions closed
        // COMP -> RSR Auction
        await expectAuctionInfo(rsrTrader, 0, {
          sell: compAsset.address,
          buy: rsrAsset.address,
          sellAmount: sellAmt,
          minBuyAmount: minBuyAmt,
          startTime: auctionTimestamp,
          endTime: auctionTimestamp + Number(config.auctionPeriod),
          clearingSellAmount: sellAmt,
          clearingBuyAmount: minBuyAmt,
          externalAuctionId: bn('0'),
          status: AuctionStatus.DONE,
        })

        // COMP -> RToken Auction
        await expectAuctionInfo(rTokenTrader, 0, {
          sell: compAsset.address,
          buy: rTokenAsset.address,
          sellAmount: sellAmtRToken,
          minBuyAmount: minBuyAmtRToken,
          startTime: auctionTimestamp,
          endTime: auctionTimestamp + Number(config.auctionPeriod),
          clearingSellAmount: sellAmtRToken,
          clearingBuyAmount: minBuyAmtRToken,
          externalAuctionId: bn('1'),
          status: AuctionStatus.DONE,
        })

        await expectAuctionInfo(rsrTrader, 1, {
          sell: compAsset.address,
          buy: rsrAsset.address,
          sellAmount: sellAmtRemainder,
          minBuyAmount: minBuyAmtRemainder,
          startTime: await getLatestBlockTimestamp(),
          endTime: (await getLatestBlockTimestamp()) + Number(config.auctionPeriod),
          clearingSellAmount: bn('0'),
          clearingBuyAmount: bn('0'),
          externalAuctionId: bn('2'),
          status: AuctionStatus.OPEN,
        })

        // Check destinations at this stage
        // StRSR
        expect(await rsr.balanceOf(stRSR.address)).to.equal(minBuyAmt)
        // Furnace
        expect(await rToken.balanceOf(furnace.address)).to.equal(minBuyAmtRToken)
        let { amount, start } = await furnace.batches(0)
        expect(amount).to.equal(minBuyAmtRToken)
        expect(start).to.equal(await getLatestBlockTimestamp())

        // Run final auction until all funds are converted
        // Advance time till auction ended
        await advanceTime(config.auctionPeriod.add(100).toString())

        // Perform Mock Bids for RSR and RToken (addr1 has balance)
        await rsr.connect(addr1).approve(market.address, minBuyAmtRemainder)
        await market.placeBid(2, {
          bidder: addr1.address,
          sellAmount: sellAmtRemainder,
          buyAmount: minBuyAmtRemainder,
        })

        await expect(main.poke())
          .to.emit(rsrTrader, 'AuctionEnded')
          .withArgs(1, compAsset.address, rsrAsset.address, sellAmtRemainder, minBuyAmtRemainder)
          .and.to.not.emit(rsrTrader, 'AuctionStarted')
          .and.to.not.emit(rTokenTrader, 'AuctionStarted')

        // Check all auctions are closed
        await expectAuctionStatus(rsrTrader, 0, AuctionStatus.DONE)
        await expectAuctionStatus(rTokenTrader, 0, AuctionStatus.DONE)
        await expectAuctionStatus(rsrTrader, 1, AuctionStatus.DONE)

        // Check balances at destinations
        // StRSR
        expect(await rsr.balanceOf(stRSR.address)).to.equal(minBuyAmt.add(minBuyAmtRemainder))
        // Furnace - Some melting occurred at this point
        const { melted } = await furnace.batches(0)
        expect(await rToken.balanceOf(furnace.address)).to.equal(minBuyAmtRToken.sub(melted))
      })

      it('Should handle custom destinations correctly', async () => {
        // Advance time to get next reward
        await advanceTime(config.rewardPeriod.toString())

        // Set distribution - 50% of each to another account
        await main
          .connect(owner)
<<<<<<< HEAD
          .setDistribution(other.address, { rTokenDist: fp('0.4'), rsrDist: fp('0.6') })
=======
          .setDistribution(other.address, { rTokenDist: bn(40), rsrDist: bn(60) })
>>>>>>> 226db191

        // Set COMP tokens as reward
        rewardAmountCOMP = bn('1e18')

        // COMP Rewards
        await compoundMock.setRewards(main.address, rewardAmountCOMP)

        // Collect revenue - Called via poke
        // Expected values based on Prices between COMP and RSR/RToken = 1 to 1 (for simplification)
        let sellAmt: BigNumber = rewardAmountCOMP.mul(6).div(10) // due to f = 60%
        let minBuyAmt: BigNumber = sellAmt.sub(sellAmt.div(100)) // due to trade slippage 1%

        let sellAmtRToken: BigNumber = rewardAmountCOMP.sub(sellAmt) // Remainder
        let minBuyAmtRToken: BigNumber = sellAmtRToken.sub(sellAmtRToken.div(100)) // due to trade slippage 1%

        await expect(main.poke())
          .to.emit(main, 'RewardsClaimed')
<<<<<<< HEAD
          .withArgs(await compAsset.erc20(), rewardAmountCOMP)
=======
          .withArgs(compToken.address, rewardAmountCOMP)
>>>>>>> 226db191

        // Check status of destinations at this point
        expect(await rsr.balanceOf(stRSR.address)).to.equal(0)
        expect(await rsr.balanceOf(other.address)).to.equal(0)
        expect(await rToken.balanceOf(furnace.address)).to.equal(0)
        expect(await rToken.balanceOf(other.address)).to.equal(0)

        await expect(main.poke())
          .to.emit(rsrTrader, 'AuctionStarted')
          .withArgs(0, compAsset.address, rsrAsset.address, sellAmt, minBuyAmt)
          .and.to.emit(rTokenTrader, 'AuctionStarted')
          .withArgs(0, compAsset.address, rTokenAsset.address, sellAmtRToken, minBuyAmtRToken)

        const auctionTimestamp: number = await getLatestBlockTimestamp()

        // Check auctions registered
        // COMP -> RSR Auction
        await expectAuctionInfo(rsrTrader, 0, {
          sell: compAsset.address,
          buy: rsrAsset.address,
          sellAmount: sellAmt,
          minBuyAmount: minBuyAmt,
          startTime: auctionTimestamp,
          endTime: auctionTimestamp + Number(config.auctionPeriod),
          clearingSellAmount: bn('0'),
          clearingBuyAmount: bn('0'),
          externalAuctionId: bn('0'),
          status: AuctionStatus.OPEN,
        })

        // COMP -> RToken Auction
        await expectAuctionInfo(rTokenTrader, 0, {
          sell: compAsset.address,
          buy: rTokenAsset.address,
          sellAmount: sellAmtRToken,
          minBuyAmount: minBuyAmtRToken,
          startTime: auctionTimestamp,
          endTime: auctionTimestamp + Number(config.auctionPeriod),
          clearingSellAmount: bn('0'),
          clearingBuyAmount: bn('0'),
          externalAuctionId: bn('1'),
          status: AuctionStatus.OPEN,
        })

        // Check funds in Market
        expect(await compToken.balanceOf(market.address)).to.equal(rewardAmountCOMP)

        // Advance time till auctioo ended
        await advanceTime(config.auctionPeriod.add(100).toString())

        // Perform Mock Bids for RSR and RToken (addr1 has balance)
        await rsr.connect(addr1).approve(market.address, minBuyAmt)
        await rToken.connect(addr1).approve(market.address, minBuyAmtRToken)
        await market.placeBid(0, {
          bidder: addr1.address,
          sellAmount: sellAmt,
          buyAmount: minBuyAmt,
        })
        await market.placeBid(1, {
          bidder: addr1.address,
          sellAmount: sellAmtRToken,
          buyAmount: minBuyAmtRToken,
        })

        // Close auctions
        await expect(main.poke())
          .to.emit(rsrTrader, 'AuctionEnded')
          .withArgs(0, compAsset.address, rsrAsset.address, sellAmt, minBuyAmt)
          .and.to.emit(rTokenTrader, 'AuctionEnded')
          .withArgs(0, compAsset.address, rTokenAsset.address, sellAmtRToken, minBuyAmtRToken)
          .and.to.not.emit(rsrTrader, 'AuctionStarted')
          .and.to.not.emit(rTokenTrader, 'AuctionStarted')

        // Check previous auctions closed
        // COMP -> RSR Auction
        await expectAuctionInfo(rsrTrader, 0, {
          sell: compAsset.address,
          buy: rsrAsset.address,
          sellAmount: sellAmt,
          minBuyAmount: minBuyAmt,
          startTime: auctionTimestamp,
          endTime: auctionTimestamp + Number(config.auctionPeriod),
          clearingSellAmount: sellAmt,
          clearingBuyAmount: minBuyAmt,
          externalAuctionId: bn('0'),
          status: AuctionStatus.DONE,
        })

        // COMP -> RToken Auction
        await expectAuctionInfo(rTokenTrader, 0, {
          sell: compAsset.address,
          buy: rTokenAsset.address,
          sellAmount: sellAmtRToken,
          minBuyAmount: minBuyAmtRToken,
          startTime: auctionTimestamp,
          endTime: auctionTimestamp + Number(config.auctionPeriod),
          clearingSellAmount: sellAmtRToken,
          clearingBuyAmount: minBuyAmtRToken,
          externalAuctionId: bn('1'),
          status: AuctionStatus.DONE,
        })

        // Check balances sent to corresponding destinations
        // StRSR - 50% to StRSR, 50% to other
        expect(await rsr.balanceOf(stRSR.address)).to.equal(minBuyAmt.div(2))
        expect(await rsr.balanceOf(other.address)).to.equal(minBuyAmt.div(2))

        // Furnace - 50% to Furnace, 50% to other
        expect(await rToken.balanceOf(furnace.address)).to.equal(minBuyAmtRToken.div(2))
        expect(await rToken.balanceOf(other.address)).to.equal(minBuyAmtRToken.div(2))
        const { amount, start } = await furnace.batches(0)
        expect(amount).to.equal(minBuyAmtRToken.div(2))
        expect(start).to.equal(await getLatestBlockTimestamp())
      })
    })

    context('With non-valid Claim Adapters', async function () {
      let issueAmount: BigNumber
      let newATokenCollateral: ATokenFiatCollateralP0
      let newCTokenCollateral: CTokenFiatCollateralP0
      let nonTrustedClaimer: CompoundClaimAdapterP0

      beforeEach(async function () {
        issueAmount = bn('100e18')

        // Deploy new AToken with no claim adapter
        const ATokenCollateralFactory = await ethers.getContractFactory('ATokenFiatCollateralP0')
        newATokenCollateral = <ATokenFiatCollateralP0>(
          await ATokenCollateralFactory.deploy(
            token2.address,
            token0.address,
            main.address,
            compoundMock.address,
            aaveMock.address,
            ZERO_ADDRESS
          )
        )

        // Deploy non trusted Compound claimer - with invalid Comptroller address
        const CompoundClaimAdapterFactory = await ethers.getContractFactory(
          'CompoundClaimAdapterP0'
        )
        nonTrustedClaimer = <CompoundClaimAdapterP0>(
          await CompoundClaimAdapterFactory.deploy(other.address, await compAsset.erc20())
        )

        // Deploy new CToken with non-trusted claim adapter
        const CTokenCollateralFactory = await ethers.getContractFactory('CTokenFiatCollateralP0')
        newCTokenCollateral = <CTokenFiatCollateralP0>(
          await CTokenCollateralFactory.deploy(
            token3.address,
            token0.address,
            main.address,
            compoundMock.address,
            nonTrustedClaimer.address
          )
        )

        // Mark these assets as valid collateral, remove old ones
        await main.removeAsset(collateral2.address)
        await main.removeAsset(collateral3.address)
        await main.addAsset(newATokenCollateral.address)
        await main.addAsset(newCTokenCollateral.address)
      })

      it('Should ignore claiming if no adapter defined', async () => {
        // Setup new basket with AToken with no claim adapter
        await main.connect(owner).setPrimeBasket([newATokenCollateral.address], [fp('1')])
        await main.connect(owner).switchBasket()

        // Provide approvals
        await token2.connect(addr1).approve(main.address, initialBal)

        // Issue rTokens
        await main.connect(addr1).issue(issueAmount)

        // Process the issuance
        await main.poke()

        // Advance time to get next reward
        await advanceTime(config.rewardPeriod.toString())

        // Set AAVE Rewards
        await token2.setRewards(main.address, bn('0.5e18'))

        // Attempt to claim, no rewards claimed (0 amount)
        await expect(main.poke()).to.emit(main, 'RewardsClaimed')
      })

      it('Should revert for non-trusted adapters', async () => {
        // Setup new basket with CToken with untrusted adapter
        await main.connect(owner).setPrimeBasket([newCTokenCollateral.address], [fp('1')])
        await main.connect(owner).switchBasket()

        // Provide approvals
        await token3.connect(addr1).approve(main.address, initialBal)

        // Issue rTokens
        await main.connect(addr1).issue(issueAmount)

        // Process the issuance - Will revert when attempting to get rewards
        await expect(main.poke()).to.be.revertedWith('claim adapter is not trusted')
      })
    })

    // context('With simple basket of ATokens and CTokens', async function () {
    //     let issueAmount: BigNumber

    //     beforeEach(async function () {
    //       issueAmount = bn('100e18')

    //       // Setup new basket with ATokens and CTokens
    //       await main.connect(owner).setPrimeBasket([collateral2.address, collateral3.address], [fp('0.5'), fp('0.5')])
    //       await main.connect(owner).switchBasket()

    //       // Provide approvals
    //       await token2.connect(addr1).approve(main.address, initialBal)
    //       await token3.connect(addr1).approve(main.address, initialBal)

    //       // Issue rTokens
    //       await main.connect(addr1).issue(issueAmount)

    //       // Process the issuance
    //       await main.poke()

    //       // Mint some RSR
    //       await rsr.connect(owner).mint(addr1.address, initialBal)
    //     })

    //     it.skip('Should mint RTokens when collateral appreciates and handle revenue auction correctly', async () => {
    //          // Advance time to get next reward
    //          await advanceTime(config.rewardPeriod.toString())

    //          // Get RToken Asset
    //          const rTokenAsset = <RTokenAssetP0>(
    //            await ethers.getContractAt('RTokenAssetP0', await main.rTokenAsset())
    //          )

    //          // Change redemption rate for AToken and CToken to double
    //          await token2.setExchangeRate(fp('2'))
    //          await token3.setExchangeRate(fp('2'))

    //          // f = fp(0.6) = 40% increase in price of RToken -> (1 + 0.4) / 2 = 7/10
    //          let b = fp(1)
    //            .add(bn(2 - 1).mul(fp(1).sub(dist.rsrDist)))
    //            .div(bn(2))

    //          // Check base factor
    //         //expect(await main.toBUs(bn('1e18'))).to.equal(b)

    //          // Total value being auctioned = sellAmount * new price (1.4) - This is the exact amount of RSR required (because RSR = 1 USD )
    //          let currentTotalSupply: BigNumber = await rToken.totalSupply()
    //          let newTotalSupply: BigNumber = fp(currentTotalSupply).div(b)

    //          let sellAmt: BigNumber = divCeil(newTotalSupply, bn(100)) // due to max auction size of 1% - rounding logic included
    //          let tempValueSell = sellAmt.mul(14)

    //          let minBuyAmtRSR: BigNumber = tempValueSell.sub(
    //            tempValueSell.mul(config.maxTradeSlippage).div(BN_SCALE_FACTOR)
    //          ) // due to trade slippage 1%
    //          minBuyAmtRSR = divCeil(minBuyAmtRSR, bn(10))

    //          // Call Poke to collect revenue and mint new tokens
    //          await main.poke()

    //          await expect(main.poke())
    //            .to.emit(rsrTrader, 'AuctionStarted')
    //          //  .withArgs(0, rTokenAsset.address, rsrAsset.address, sellAmt, minBuyAmtRSR)

    //          const auctionTimestamp: number = await getLatestBlockTimestamp()

    //          // Check auctions registered
    //          // RToken -> RSR Auction
    //          await expectAuctionInfo(rsrTrader, 0, {
    //            sell: rTokenAsset.address,
    //            buy: rsrAsset.address,
    //            sellAmount: sellAmt,
    //            minBuyAmount: minBuyAmtRSR,
    //            startTime: auctionTimestamp,
    //            endTime: auctionTimestamp + Number(config.auctionPeriod),
    //            clearingSellAmount: bn('0'),
    //            clearingBuyAmount: bn('0'),
    //            externalAuctionId: bn('0'),
    //            status: AuctionStatus.OPEN,
    //          })

    //          // Perform Mock Bids for RSR(addr1 has balance)
    //          await rsr.connect(addr1).approve(market.address, minBuyAmtRSR)
    //          await market.placeBid(0, {
    //            bidder: addr1.address,
    //            sellAmount: sellAmt,
    //            buyAmount: minBuyAmtRSR,
    //          })

    //          // Advance time till auctioo ended
    //          await advanceTime(config.auctionPeriod.add(100).toString())

    //          // Call poke to end current auction, should start a new one with same amount
    //          await expect(main.poke())
    //            .to.emit(rsrTrader, 'AuctionEnded')
    //            //.withArgs(0, rTokenAsset.address, rsrAsset.address, sellAmt, minBuyAmtRSR)
    //            .and.to.emit(rsrTrader, 'AuctionStarted')
    //            .withArgs(1, rTokenAsset.address, rsrAsset.address, sellAmt, minBuyAmtRSR)

    //          // Check new auction
    //          await expectAuctionInfo(rsrTrader, 1, {
    //            sell: rTokenAsset.address,
    //            buy: rsrAsset.address,
    //            sellAmount: sellAmt,
    //            minBuyAmount: minBuyAmtRSR,
    //            startTime: await getLatestBlockTimestamp(),
    //            endTime: (await getLatestBlockTimestamp()) + Number(config.auctionPeriod),
    //            clearingSellAmount: bn('0'),
    //            clearingBuyAmount: bn('0'),
    //            externalAuctionId: bn('1'),
    //            status: AuctionStatus.OPEN,
    //     })
    //    })
    // })
  })
})<|MERGE_RESOLUTION|>--- conflicted
+++ resolved
@@ -211,10 +211,6 @@
   describe('Config/Setup', function () {
     it('Should setup initial distribution correctly', async () => {
       // Configuration
-<<<<<<< HEAD
-      expect(await main.rsrCut()).to.equal(fp('0.6'))
-      expect(await main.rTokenCut()).to.equal(fp('0.4'))
-=======
       let rsrCut = await main.rsrCut()
       expect(rsrCut.rsrShares).equal(bn(60))
       expect(rsrCut.totalShares).equal(bn(100))
@@ -222,15 +218,10 @@
       let rtokenCut = await main.rTokenCut()
       expect(rtokenCut.rTokenShares).equal(bn(40))
       expect(rtokenCut.totalShares).equal(bn(100))
->>>>>>> 226db191
     })
 
     it('Should allow to set distribution if owner', async () => {
       // Check initial status
-<<<<<<< HEAD
-      expect(await main.rsrCut()).to.equal(fp('0.6'))
-      expect(await main.rTokenCut()).to.equal(fp('0.4'))
-=======
       let rsrCut = await main.rsrCut()
       expect(rsrCut.rsrShares).equal(bn(60))
       expect(rsrCut.totalShares).equal(bn(100))
@@ -238,7 +229,6 @@
       let rtokenCut = await main.rTokenCut()
       expect(rtokenCut.rTokenShares).equal(bn(40))
       expect(rtokenCut.totalShares).equal(bn(100))
->>>>>>> 226db191
 
       // Attempt to update with another account
       await expect(
@@ -249,10 +239,6 @@
       await main.connect(owner).setDistribution(FURNACE_DEST, { rTokenDist: bn(0), rsrDist: bn(0) })
 
       // Check updated status
-<<<<<<< HEAD
-      expect(await main.rsrCut()).to.equal(fp('1'))
-      expect(await main.rTokenCut()).to.equal(0)
-=======
       rsrCut = await main.rsrCut()
       expect(rsrCut.rsrShares).equal(bn(60))
       expect(rsrCut.totalShares).equal(bn(60))
@@ -260,7 +246,6 @@
       rtokenCut = await main.rTokenCut()
       expect(rtokenCut.rTokenShares).equal(bn(0))
       expect(rtokenCut.totalShares).equal(bn(60))
->>>>>>> 226db191
     })
   })
 
@@ -962,11 +947,7 @@
         // Set distribution - 50% of each to another account
         await main
           .connect(owner)
-<<<<<<< HEAD
-          .setDistribution(other.address, { rTokenDist: fp('0.4'), rsrDist: fp('0.6') })
-=======
           .setDistribution(other.address, { rTokenDist: bn(40), rsrDist: bn(60) })
->>>>>>> 226db191
 
         // Set COMP tokens as reward
         rewardAmountCOMP = bn('1e18')
@@ -984,11 +965,7 @@
 
         await expect(main.poke())
           .to.emit(main, 'RewardsClaimed')
-<<<<<<< HEAD
-          .withArgs(await compAsset.erc20(), rewardAmountCOMP)
-=======
           .withArgs(compToken.address, rewardAmountCOMP)
->>>>>>> 226db191
 
         // Check status of destinations at this point
         expect(await rsr.balanceOf(stRSR.address)).to.equal(0)
