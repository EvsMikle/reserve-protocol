--- conflicted
+++ resolved
@@ -29,15 +29,7 @@
   RTokenP0,
   StaticATokenMock,
   StRSRP0,
-<<<<<<< HEAD
   TradingP0,
-  AssetRegistryP0,
-  BackingManagerP0,
-  BasketHandlerP0,
-  DistributorP0,
-=======
-  TraderP0,
->>>>>>> fa1f7762
   USDCMock,
 } from '../../typechain'
 import { whileImpersonating } from '../utils/impersonation'
@@ -361,26 +353,6 @@
           .and.to.not.emit(rsrTrader, 'TradeStarted')
           .and.to.not.emit(rTokenTrader, 'TradeStarted')
 
-<<<<<<< HEAD
-        // Check previous auctions closed
-        // COMP -> RSR Auction
-        await expectTrade(rsrTrader, 0, {
-          sell: compToken.address,
-          buy: rsr.address,
-          endTime: auctionTimestamp + Number(config.auctionLength),
-          externalId: bn('0'),
-        })
-
-        // COMP -> RToken Auction
-        await expectTrade(rTokenTrader, 0, {
-          sell: compToken.address,
-          buy: rToken.address,
-          endTime: auctionTimestamp + Number(config.auctionLength),
-          externalId: bn('1'),
-        })
-
-=======
->>>>>>> fa1f7762
         // Check balances sent to corresponding destinations
         // StRSR
         expect(await rsr.balanceOf(stRSR.address)).to.equal(minBuyAmt)
@@ -693,19 +665,11 @@
 
         // Another call will create a new auction and close existing
         await expect(facade.runAuctionsForAllTraders())
-<<<<<<< HEAD
-          .to.emit(rTokenTrader, 'TradeStarted')
-          .withArgs(1, aaveToken.address, rToken.address, sellAmtRemainder, minBuyAmtRemainder)
-          .and.to.emit(rTokenTrader, 'TradeSettled')
-          .withArgs(0, aaveToken.address, rToken.address, sellAmt, minBuyAmt)
-          .and.to.not.emit(rsrTrader, 'TradeStarted')
-=======
           .to.emit(rTokenTrader, 'AuctionEnded')
           .withArgs(0, aaveToken.address, rToken.address, sellAmt, minBuyAmt)
           .and.to.emit(rTokenTrader, 'AuctionStarted')
           .withArgs(1, aaveToken.address, rToken.address, sellAmtRemainder, minBuyAmtRemainder)
           .and.to.not.emit(rsrTrader, 'AuctionStarted')
->>>>>>> fa1f7762
 
         // Check new auction
         // AAVE -> RToken Auction
@@ -855,33 +819,6 @@
           .withArgs(1, compToken.address, rsr.address, sellAmtRemainder, minBuyAmtRemainder)
           .and.to.not.emit(rTokenTrader, 'TradeStarted')
 
-<<<<<<< HEAD
-        // Check previous auctions closed
-        // COMP -> RSR Auction
-        await expectTrade(rsrTrader, 0, {
-          sell: compToken.address,
-          buy: rsr.address,
-          endTime: auctionTimestamp + Number(config.auctionLength),
-          externalId: bn('0'),
-        })
-
-        // COMP -> RToken Auction
-        await expectTrade(rTokenTrader, 0, {
-          sell: compToken.address,
-          buy: rToken.address,
-          endTime: auctionTimestamp + Number(config.auctionLength),
-          externalId: bn('1'),
-        })
-
-        await expectTrade(rsrTrader, 1, {
-          sell: compToken.address,
-          buy: rsr.address,
-          endTime: (await getLatestBlockTimestamp()) + Number(config.auctionLength),
-          externalId: bn('2'),
-        })
-
-=======
->>>>>>> fa1f7762
         // Check destinations at this stage
         // StRSR
         expect(await rsr.balanceOf(stRSR.address)).to.equal(minBuyAmt)
@@ -1073,26 +1010,6 @@
           .and.to.not.emit(rsrTrader, 'TradeStarted')
           .and.to.not.emit(rTokenTrader, 'TradeStarted')
 
-<<<<<<< HEAD
-        // Check previous auctions closed
-        // COMP -> RSR Auction
-        await expectTrade(rsrTrader, 0, {
-          sell: compToken.address,
-          buy: rsr.address,
-          endTime: auctionTimestamp + Number(config.auctionLength),
-          externalId: bn('0'),
-        })
-
-        // COMP -> RToken Auction
-        await expectTrade(rTokenTrader, 0, {
-          sell: compToken.address,
-          buy: rToken.address,
-          endTime: auctionTimestamp + Number(config.auctionLength),
-          externalId: bn('1'),
-        })
-
-=======
->>>>>>> fa1f7762
         // Check balances sent to corresponding destinations
         // StRSR - 50% to StRSR, 50% to other
         expect(await rsr.balanceOf(stRSR.address)).to.equal(minBuyAmt.div(2))
