--- conflicted
+++ resolved
@@ -260,10 +260,7 @@
   itChecksTargetPerRefDefault: it,
   itChecksRefPerTokDefault: it,
   itChecksPriceChanges: it,
-<<<<<<< HEAD
-=======
   itHasRevenueHiding: it,
->>>>>>> bf337b75
   resetFork,
   collateralName: 'LidoStakedETH',
   chainlinkDefaultAnswer,
