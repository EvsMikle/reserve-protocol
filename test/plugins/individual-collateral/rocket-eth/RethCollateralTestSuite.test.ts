--- conflicted
+++ resolved
@@ -300,10 +300,7 @@
   itChecksTargetPerRefDefault: it.skip,
   itChecksRefPerTokDefault: it,
   itChecksPriceChanges: it,
-<<<<<<< HEAD
-=======
   itHasRevenueHiding: it,
->>>>>>> bf337b75
   resetFork,
   collateralName: 'RocketPoolETH',
   chainlinkDefaultAnswer,
