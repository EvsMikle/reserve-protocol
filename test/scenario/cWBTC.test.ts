--- conflicted
+++ resolved
@@ -73,14 +73,8 @@
   let basketHandler: IBasketHandler
   let rsrTrader: TestIRevenueTrader
   let rTokenTrader: TestIRevenueTrader
-<<<<<<< HEAD
-=======
   let facadeTest: IFacadeTest
 
-  let loadFixture: ReturnType<typeof createFixtureLoader>
-  let wallet: Wallet
-
->>>>>>> 44a6e256
   let initialBal: BigNumber
 
   beforeEach(async () => {
