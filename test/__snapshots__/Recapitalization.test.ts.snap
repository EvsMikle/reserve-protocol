// Jest Snapshot v1, https://goo.gl/fbAQLP

exports[`Recapitalization - P1 Gas Reporting Settle Trades / Manage Funds 1`] = `30513`;

<<<<<<< HEAD
exports[`Recapitalization - P1 Gas Reporting Settle Trades / Manage Funds 2`] = `2738046`;
=======
exports[`Recapitalization - P1 Gas Reporting Settle Trades / Manage Funds 2`] = `2557325`;
>>>>>>> f35820d3

exports[`Recapitalization - P1 Gas Reporting Settle Trades / Manage Funds 3`] = `43127`;

<<<<<<< HEAD
exports[`Recapitalization - P1 Gas Reporting Settle Trades / Manage Funds 4`] = `595750`;
=======
exports[`Recapitalization - P1 Gas Reporting Settle Trades / Manage Funds 4`] = `590599`;
>>>>>>> f35820d3

exports[`Recapitalization - P1 Gas Reporting Settle Trades / Manage Funds 5`] = `194938`;

<<<<<<< HEAD
exports[`Recapitalization - P1 Gas Reporting Settle Trades / Manage Funds 6`] = `2779401`;
=======
exports[`Recapitalization - P1 Gas Reporting Settle Trades / Manage Funds 6`] = `2598213`;
>>>>>>> f35820d3

exports[`Recapitalization - P1 Gas Reporting Settle Trades / Manage Funds 7`] = `177861`;

<<<<<<< HEAD
exports[`Recapitalization - P1 Gas Reporting Settle Trades / Manage Funds 8`] = `4128262`;
=======
exports[`Recapitalization - P1 Gas Reporting Settle Trades / Manage Funds 8`] = `3801583`;
>>>>>>> f35820d3

exports[`Recapitalization - P1 Gas Reporting Settle Trades / Manage Funds 9`] = `197788`;

<<<<<<< HEAD
exports[`Recapitalization - P1 Gas Reporting Settle Trades / Manage Funds 10`] = `1269526`;
=======
exports[`Recapitalization - P1 Gas Reporting Settle Trades / Manage Funds 10`] = `1264859`;
>>>>>>> f35820d3
<|MERGE_RESOLUTION|>--- conflicted
+++ resolved
@@ -2,40 +2,6 @@
 
 exports[`Recapitalization - P1 Gas Reporting Settle Trades / Manage Funds 1`] = `30513`;
 
-<<<<<<< HEAD
-exports[`Recapitalization - P1 Gas Reporting Settle Trades / Manage Funds 2`] = `2738046`;
-=======
 exports[`Recapitalization - P1 Gas Reporting Settle Trades / Manage Funds 2`] = `2557325`;
->>>>>>> f35820d3
 
 exports[`Recapitalization - P1 Gas Reporting Settle Trades / Manage Funds 3`] = `43127`;
-
-<<<<<<< HEAD
-exports[`Recapitalization - P1 Gas Reporting Settle Trades / Manage Funds 4`] = `595750`;
-=======
-exports[`Recapitalization - P1 Gas Reporting Settle Trades / Manage Funds 4`] = `590599`;
->>>>>>> f35820d3
-
-exports[`Recapitalization - P1 Gas Reporting Settle Trades / Manage Funds 5`] = `194938`;
-
-<<<<<<< HEAD
-exports[`Recapitalization - P1 Gas Reporting Settle Trades / Manage Funds 6`] = `2779401`;
-=======
-exports[`Recapitalization - P1 Gas Reporting Settle Trades / Manage Funds 6`] = `2598213`;
->>>>>>> f35820d3
-
-exports[`Recapitalization - P1 Gas Reporting Settle Trades / Manage Funds 7`] = `177861`;
-
-<<<<<<< HEAD
-exports[`Recapitalization - P1 Gas Reporting Settle Trades / Manage Funds 8`] = `4128262`;
-=======
-exports[`Recapitalization - P1 Gas Reporting Settle Trades / Manage Funds 8`] = `3801583`;
->>>>>>> f35820d3
-
-exports[`Recapitalization - P1 Gas Reporting Settle Trades / Manage Funds 9`] = `197788`;
-
-<<<<<<< HEAD
-exports[`Recapitalization - P1 Gas Reporting Settle Trades / Manage Funds 10`] = `1269526`;
-=======
-exports[`Recapitalization - P1 Gas Reporting Settle Trades / Manage Funds 10`] = `1264859`;
->>>>>>> f35820d3
