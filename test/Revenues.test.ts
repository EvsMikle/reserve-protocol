--- conflicted
+++ resolved
@@ -14,11 +14,6 @@
 import {
   AaveLendingPoolMock,
   AavePricedAsset,
-<<<<<<< HEAD
-  AaveOracleMock,
-  AssetRegistryP0,
-=======
->>>>>>> 81d93e49
   ATokenFiatCollateral,
   CompoundPricedAsset,
   ComptrollerMock,
@@ -27,18 +22,8 @@
   CTokenMock,
   ERC20Mock,
   FacadeP0,
-<<<<<<< HEAD
-  FurnaceP0,
-  GnosisTrade,
-  MainP0,
-  GnosisMock,
-  RevenueTradingP0,
-  RTokenAsset,
-  TestIRToken,
-=======
   GnosisMock,
   IBasketHandler,
->>>>>>> 81d93e49
   StaticATokenMock,
   TestIAssetRegistry,
   TestIBackingManager,
@@ -53,11 +38,7 @@
 } from '../typechain'
 import { whileImpersonating } from './utils/impersonation'
 import { advanceTime, getLatestBlockTimestamp } from './utils/time'
-<<<<<<< HEAD
-import { Collateral, defaultFixture, IConfig, SLOW } from './fixtures'
-=======
 import { Collateral, defaultFixture, IConfig, IMPLEMENTATION } from './fixtures'
->>>>>>> 81d93e49
 import { expectTrade } from './utils/trades'
 import { cartesianProduct } from './utils/cases'
 import { issueMany } from './utils/issue'
