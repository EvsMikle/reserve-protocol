import { loadFixture } from '@nomicfoundation/hardhat-network-helpers'
import { SignerWithAddress } from '@nomiclabs/hardhat-ethers/signers'
import { expect } from 'chai'
import { BigNumber, ContractFactory } from 'ethers'
import hre, { ethers } from 'hardhat'
import {
  Collateral,
  IMPLEMENTATION,
  ORACLE_ERROR,
  ORACLE_TIMEOUT,
  PRICE_TIMEOUT,
  REVENUE_HIDING,
} from '../fixtures'
import { defaultFixture } from './fixtures'
import { getChainId } from '../../common/blockchain-utils'
import { IConfig, MAX_ORACLE_TIMEOUT, networkConfig } from '../../common/configuration'
import { CollateralStatus, BN_SCALE_FACTOR } from '../../common/constants'
import { expectEvents } from '../../common/events'
import { bn, fp, toBNDecimals } from '../../common/numbers'
import { advanceBlocks, advanceTime } from '../utils/time'
import { whileImpersonating } from '../utils/impersonation'
import { expectPrice, expectRTokenPrice, expectUnpriced, setOraclePrice } from '../utils/oracles'
import forkBlockNumber from './fork-block-numbers'
import {
  Asset,
  ATokenFiatCollateral,
  ComptrollerMock,
  CTokenFiatCollateral,
  CTokenMock,
  CTokenNonFiatCollateral,
  CTokenSelfReferentialCollateral,
  ERC20Mock,
  EURFiatCollateral,
  FacadeRead,
  FacadeTest,
  FiatCollateral,
  IAToken,
  IERC20,
  IAssetRegistry,
  IBasketHandler,
  MockV3Aggregator,
  NonFiatCollateral,
  RTokenAsset,
  StaticATokenLM,
  TestIBackingManager,
  TestIMain,
  TestIRToken,
  USDCMock,
  WETH9,
} from '../../typechain'
import forkBlockNumber from './fork-block-numbers'
import { useEnv } from '#/utils/env'

// Relevant addresses (Mainnet)
// DAI, cDAI, and aDAI Holders
const holderDAI = '0x16b34ce9a6a6f7fc2dd25ba59bf7308e7b38e186'
const holderCDAI = '0x01ec5e7e03e2835bb2d1ae8d2edded298780129c'
const holderADAI = '0x3ddfa8ec3052539b6c9549f12cea2c295cff5296'
const holderUSDT = '0xf977814e90da44bfa03b6295a0616a897441acec'

// Complex Basket holders
const holderWBTC = '0xbf72da2bd84c5170618fbe5914b0eca9638d5eb5'
const holdercWBTC = '0xe84A061897afc2e7fF5FB7e3686717C528617487'
const holderWETH = '0xf04a5cc80b1e94c69b48f5ee68a08cd2f09a7c3e'
const holdercETH = '0x10d88638be3c26f3a47d861b8b5641508501035d'
const holderEURT = '0x5754284f345afc66a98fbb0a0afe71e0f007b949'

const NO_PRICE_DATA_FEED = '0x51597f405303C4377E36123cBc172b13269EA163'

let owner: SignerWithAddress

const describeFork = useEnv('FORK') ? describe : describe.skip

const point1Pct = (value: BigNumber): BigNumber => {
  return value.div(1000)
}

describeFork(`Asset Plugins - Integration - Mainnet Forking P${IMPLEMENTATION}`, function () {
  let addr1: SignerWithAddress
  let addr2: SignerWithAddress

  // RSR
  let rsr: ERC20Mock
  let rsrAsset: Asset

  // Assets
  let collateral: Collateral[]

  let compToken: ERC20Mock
  let compAsset: Asset
  let compoundMock: ComptrollerMock
  let aaveToken: ERC20Mock
  let aaveAsset: Asset

  // Tokens and Assets
  let dai: ERC20Mock
  let usdc: USDCMock
  let usdt: ERC20Mock
  let busd: ERC20Mock
  let usdp: ERC20Mock
  let tusd: ERC20Mock

  let aDai: IAToken
  let aUsdc: IAToken
  let aUsdt: IAToken
  let aBusd: IAToken
  let aUsdp: IAToken
  let stataDai: StaticATokenLM
  let stataUsdc: StaticATokenLM
  let stataUsdt: StaticATokenLM
  let stataBusd: StaticATokenLM
  let stataUsdp: StaticATokenLM

  let cDai: CTokenMock
  let cUsdc: CTokenMock
  let cUsdt: CTokenMock
  let cUsdp: CTokenMock

  let wbtc: ERC20Mock
  let cWBTC: CTokenMock
  let weth: ERC20Mock
  let cETH: CTokenMock
  let eurt: ERC20Mock

  let daiCollateral: FiatCollateral
  let usdcCollateral: FiatCollateral
  let usdtCollateral: FiatCollateral
  let busdCollateral: FiatCollateral
  let usdpCollateral: FiatCollateral
  let tusdCollateral: FiatCollateral

  let aDaiCollateral: ATokenFiatCollateral
  let aUsdcCollateral: ATokenFiatCollateral
  let aUsdtCollateral: ATokenFiatCollateral
  let aBusdCollateral: ATokenFiatCollateral
  let aUsdpCollateral: ATokenFiatCollateral

  let cDaiCollateral: CTokenFiatCollateral
  let cUsdcCollateral: CTokenFiatCollateral
  let cUsdtCollateral: CTokenFiatCollateral
  let cUsdpCollateral: CTokenFiatCollateral

  let wbtcCollateral: NonFiatCollateral
  let cWBTCCollateral: CTokenNonFiatCollateral
  let wethCollateral: FiatCollateral
  let cETHCollateral: CTokenSelfReferentialCollateral
  let eurtCollateral: EURFiatCollateral

  // Contracts to retrieve after deploy
  let rToken: TestIRToken
  let rTokenAsset: RTokenAsset
  let main: TestIMain
  let facade: FacadeRead
  let facadeTest: FacadeTest
  let assetRegistry: IAssetRegistry
  let backingManager: TestIBackingManager
  let basketHandler: IBasketHandler
  let config: IConfig

  // Factories
  let MockV3AggregatorFactory: ContractFactory
  let mockChainlinkFeed: MockV3Aggregator

  let initialBal: BigNumber
  let initialBalBtcEth: BigNumber
  let basket: Collateral[]
  let erc20s: IERC20[]

  let chainId: number

  // Setup test environment
  const setup = async (blockNumber: number) => {
    // Use Mainnet fork
    await hre.network.provider.request({
      method: 'hardhat_reset',
      params: [
        {
          forking: {
            jsonRpcUrl: useEnv('MAINNET_RPC_URL'),
            blockNumber: blockNumber,
          },
        },
      ],
    })
  }

  describe('Assets/Collateral', () => {
    before(async () => {
<<<<<<< HEAD
      // Use Mainnet fork
      await hre.network.provider.request({
        method: 'hardhat_reset',
        params: [
          {
            forking: {
              jsonRpcUrl: useEnv('MAINNET_RPC_URL'),
              blockNumber: forkBlockNumber['asset-plugins'],
            },
          },
        ],
      })
=======
      await setup(forkBlockNumber['asset-plugins'])
>>>>>>> 252cfbc0

      chainId = await getChainId(hre)
      if (!networkConfig[chainId]) {
        throw new Error(`Missing network configuration for ${hre.network.name}`)
      }
    })

    beforeEach(async () => {
      ;[owner, addr1, addr2] = await ethers.getSigners()
      ;({
        rsr,
        rsrAsset,
        compToken,
        aaveToken,
        compAsset,
        aaveAsset,
        compoundMock,
        erc20s,
        collateral,
        basket,
        main,
        assetRegistry,
        backingManager,
        basketHandler,
        rToken,
        rTokenAsset,
        facade,
        facadeTest,
        config,
      } = await loadFixture(defaultFixture))

      // Get tokens
      dai = <ERC20Mock>erc20s[0] // DAI
      usdc = <ERC20Mock>erc20s[1] // USDC
      usdt = <ERC20Mock>erc20s[2] // USDT
      busd = <ERC20Mock>erc20s[3] // BUSD
      usdp = <ERC20Mock>erc20s[4] // USDP
      tusd = <ERC20Mock>erc20s[5] // TUSD
      cDai = <CTokenMock>erc20s[6] // cDAI
      cUsdc = <CTokenMock>erc20s[7] // cUSDC
      cUsdt = <CTokenMock>erc20s[8] // cUSDT
      cUsdp = <CTokenMock>erc20s[9] // cUSDT
      stataDai = <StaticATokenLM>erc20s[10] // static aDAI
      stataUsdc = <StaticATokenLM>erc20s[11] // static aUSDC
      stataUsdt = <StaticATokenLM>erc20s[12] // static aUSDT
      stataBusd = <StaticATokenLM>erc20s[13] // static aBUSD
      stataUsdp = <StaticATokenLM>erc20s[14] // static aUSDP
      wbtc = <ERC20Mock>erc20s[15] // wBTC
      cWBTC = <CTokenMock>erc20s[16] // cWBTC
      weth = <ERC20Mock>erc20s[17] // wETH
      cETH = <CTokenMock>erc20s[18] // cETH
      eurt = <ERC20Mock>erc20s[19] // eurt

      // Get plain aTokens
      aDai = <IAToken>(
        await ethers.getContractAt('IAToken', networkConfig[chainId].tokens.aDAI || '')
      )

      aUsdc = <IAToken>(
        await ethers.getContractAt('IAToken', networkConfig[chainId].tokens.aUSDC || '')
      )
      aUsdt = <IAToken>(
        await ethers.getContractAt('IAToken', networkConfig[chainId].tokens.aUSDT || '')
      )
      aBusd = <IAToken>(
        await ethers.getContractAt('IAToken', networkConfig[chainId].tokens.aBUSD || '')
      )

      aUsdp = <IAToken>(
        await ethers.getContractAt('IAToken', networkConfig[chainId].tokens.aUSDP || '')
      )
      // Get collaterals
      daiCollateral = <FiatCollateral>collateral[0] // DAI
      usdcCollateral = <FiatCollateral>collateral[1] // USDC
      usdtCollateral = <FiatCollateral>collateral[2] // USDT
      busdCollateral = <FiatCollateral>collateral[3] // BUSD
      usdpCollateral = <FiatCollateral>collateral[4] // USDP
      tusdCollateral = <FiatCollateral>collateral[5] // TUSD
      cDaiCollateral = <CTokenFiatCollateral>collateral[6] // cDAI
      cUsdcCollateral = <CTokenFiatCollateral>collateral[7] // cUSDC
      cUsdtCollateral = <CTokenFiatCollateral>collateral[8] // cUSDT
      cUsdpCollateral = <CTokenFiatCollateral>collateral[9] // cUSDP
      aDaiCollateral = <ATokenFiatCollateral>collateral[10] // aDAI
      aUsdcCollateral = <ATokenFiatCollateral>collateral[11] // aUSDC
      aUsdtCollateral = <ATokenFiatCollateral>collateral[12] // aUSDT
      aBusdCollateral = <ATokenFiatCollateral>collateral[13] // aBUSD
      aUsdpCollateral = <ATokenFiatCollateral>collateral[14] // aUSDP
      wbtcCollateral = <NonFiatCollateral>collateral[15] // wBTC
      cWBTCCollateral = <CTokenNonFiatCollateral>collateral[16] // cWBTC
      wethCollateral = <FiatCollateral>collateral[17] // wETH
      cETHCollateral = <CTokenSelfReferentialCollateral>collateral[18] // cETH
      eurtCollateral = <EURFiatCollateral>collateral[19] // EURT

      // Get assets and tokens for default basket
      daiCollateral = <FiatCollateral>basket[0]
      aDaiCollateral = <ATokenFiatCollateral>basket[1]
      cDaiCollateral = <CTokenFiatCollateral>basket[2]

      dai = <ERC20Mock>await ethers.getContractAt('ERC20Mock', await daiCollateral.erc20())
      stataDai = <StaticATokenLM>(
        await ethers.getContractAt('StaticATokenLM', await aDaiCollateral.erc20())
      )
      cDai = <CTokenMock>await ethers.getContractAt('CTokenMock', await cDaiCollateral.erc20())

      // Get plain aToken
      aDai = <IAToken>(
        await ethers.getContractAt('IAToken', networkConfig[chainId].tokens.aDAI || '')
      )

      // Setup balances for addr1 - Transfer from Mainnet holders DAI, cDAI and aDAI (for default basket)
      // DAI
      initialBal = bn('20000e18')
      await whileImpersonating(holderDAI, async (daiSigner) => {
        await dai.connect(daiSigner).transfer(addr1.address, initialBal)
      })
      // aDAI
      await whileImpersonating(holderADAI, async (adaiSigner) => {
        // Wrap ADAI into static ADAI
        await aDai.connect(adaiSigner).transfer(addr1.address, initialBal)
        await aDai.connect(addr1).approve(stataDai.address, initialBal)
        await stataDai.connect(addr1).deposit(addr1.address, initialBal, 0, false)
      })
      // cDAI
      await whileImpersonating(holderCDAI, async (cdaiSigner) => {
        await cDai.connect(cdaiSigner).transfer(addr1.address, toBNDecimals(initialBal, 8).mul(100))
      })

      // Setup balances for USDT
      await whileImpersonating(holderUSDT, async (usdtSigner) => {
        await usdt.connect(usdtSigner).transfer(addr1.address, toBNDecimals(initialBal, 6))
      })

      // Setup balances for complex basket
      initialBalBtcEth = bn('10e18')
      // WBTC
      await whileImpersonating(holderWBTC, async (wbtcSigner) => {
        await wbtc.connect(wbtcSigner).transfer(addr1.address, toBNDecimals(initialBalBtcEth, 8))
      })

      // cWBTC
      await whileImpersonating(holdercWBTC, async (cwbtcSigner) => {
        await cWBTC
          .connect(cwbtcSigner)
          .transfer(addr1.address, toBNDecimals(initialBalBtcEth, 8).mul(1000))
      })

      // WETH
      await whileImpersonating(holderWETH, async (wethSigner) => {
        await weth.connect(wethSigner).transfer(addr1.address, initialBalBtcEth)
      })

      //  cWETH
      await whileImpersonating(holdercETH, async (cethSigner) => {
        await cETH
          .connect(cethSigner)
          .transfer(addr1.address, toBNDecimals(initialBalBtcEth, 8).mul(1000))
      })

      //EURT
      await whileImpersonating(holderEURT, async (eurtSigner) => {
        await eurt
          .connect(eurtSigner)
          .transfer(addr1.address, toBNDecimals(initialBalBtcEth, 6).mul(1000))
      })

      // Setup factories
      MockV3AggregatorFactory = await ethers.getContractFactory('MockV3Aggregator')
      mockChainlinkFeed = <MockV3Aggregator>await MockV3AggregatorFactory.deploy(8, bn('1e10'))
    })

    it('Should setup assets correctly', async () => {
      // COMP Token
      expect(await compAsset.isCollateral()).to.equal(false)
      expect(await compAsset.erc20()).to.equal(compToken.address)
      expect(await compAsset.erc20()).to.equal(networkConfig[chainId].tokens.COMP)
      expect(await compToken.decimals()).to.equal(18)
      await expectPrice(compAsset.address, fp('58.28'), ORACLE_ERROR, true) // Close to $58 USD - June 2022
      await expect(compAsset.claimRewards()).to.not.emit(compAsset, 'RewardsClaimed')
      expect(await compAsset.maxTradeVolume()).to.equal(config.rTokenMaxTradeVolume)

      // stkAAVE Token
      expect(await aaveAsset.isCollateral()).to.equal(false)
      expect(await aaveAsset.erc20()).to.equal(aaveToken.address)
      expect(await aaveAsset.erc20()).to.equal(networkConfig[chainId].tokens.stkAAVE)
      expect(await aaveToken.decimals()).to.equal(18)
      await expectPrice(aaveAsset.address, fp('104.88183739'), ORACLE_ERROR, true) // Close to $104.8 USD - July 2022 - Uses AAVE price
      await expect(aaveAsset.claimRewards()).to.not.emit(aaveAsset, 'RewardsClaimed')
      expect(await aaveAsset.maxTradeVolume()).to.equal(config.rTokenMaxTradeVolume)

      // RSR Token
      expect(await rsrAsset.isCollateral()).to.equal(false)
      expect(await rsrAsset.erc20()).to.equal(rsr.address)
      expect(await rsrAsset.erc20()).to.equal(networkConfig[chainId].tokens.RSR)
      expect(rsr.address).to.equal(networkConfig[chainId].tokens.RSR)
      expect(await rsr.decimals()).to.equal(18)
      await expectPrice(rsrAsset.address, fp('0.0069934'), ORACLE_ERROR, true) // Close to $0.00699
      await expect(rsrAsset.claimRewards()).to.not.emit(rsrAsset, 'RewardsClaimed')
      expect(await rsrAsset.maxTradeVolume()).to.equal(config.rTokenMaxTradeVolume)
    })

    it('Should setup collateral correctly - Fiatcoins', async () => {
      // Define interface required for each fiat coin
      interface TokenInfo {
        token: ERC20Mock
        tokenDecimals: number
        tokenAddress: string
        tokenCollateral: FiatCollateral
        price: BigNumber
      }

      // DAI - USDC - USDT - BUSD
      const tokenInfos: TokenInfo[] = [
        {
          token: dai,
          tokenDecimals: 18,
          tokenAddress: networkConfig[chainId].tokens.DAI || '',
          tokenCollateral: daiCollateral,
          price: fp('1'),
        },
        {
          token: usdc,
          tokenDecimals: 6,
          tokenAddress: networkConfig[chainId].tokens.USDC || '',
          tokenCollateral: usdcCollateral,
          price: fp('1.0003994'),
        },
        {
          token: usdt,
          tokenDecimals: 6,
          tokenAddress: networkConfig[chainId].tokens.USDT || '',
          tokenCollateral: usdtCollateral,
          price: fp('0.99934692'),
        },
        {
          token: busd,
          tokenDecimals: 18,
          tokenAddress: networkConfig[chainId].tokens.BUSD || '',
          tokenCollateral: busdCollateral,
          price: fp('1.00030972'),
        },
        {
          token: usdp,
          tokenDecimals: 18,
          tokenAddress: networkConfig[chainId].tokens.USDP || '',
          tokenCollateral: usdpCollateral,
          price: fp('0.99995491'),
        },
        {
          token: tusd,
          tokenDecimals: 18,
          tokenAddress: networkConfig[chainId].tokens.TUSD || '',
          tokenCollateral: tusdCollateral,
          price: fp('1.00022194'),
        },
      ]

      for (const tkInf of tokenInfos) {
        // Fiat Token Assets
        expect(await tkInf.tokenCollateral.status()).to.equal(CollateralStatus.SOUND)
        expect(await tkInf.tokenCollateral.isCollateral()).to.equal(true)
        expect(await tkInf.tokenCollateral.erc20()).to.equal(tkInf.token.address)
        expect(await tkInf.tokenCollateral.erc20()).to.equal(tkInf.tokenAddress)
        expect(await tkInf.token.decimals()).to.equal(tkInf.tokenDecimals)
        expect(await tkInf.tokenCollateral.targetName()).to.equal(
          ethers.utils.formatBytes32String('USD')
        )
        expect(await tkInf.tokenCollateral.refPerTok()).to.equal(fp('1'))
        expect(await tkInf.tokenCollateral.targetPerRef()).to.equal(fp('1'))

        await expectPrice(tkInf.tokenCollateral.address, tkInf.price, ORACLE_ERROR, true, bn('1e5'))

        await expect(tkInf.tokenCollateral.claimRewards()).to.not.emit(
          tkInf.tokenCollateral,
          'RewardsClaimed'
        )
        expect(await tkInf.tokenCollateral.maxTradeVolume()).to.equal(config.rTokenMaxTradeVolume)
      }
    })

    it('Should setup collateral correctly - CTokens Fiat', async () => {
      // Define interface required for each ctoken
      interface CTokenInfo {
        token: ERC20Mock
        tokenAddress: string
        cToken: CTokenMock
        cTokenAddress: string
        cTokenCollateral: CTokenFiatCollateral
        pegPrice: BigNumber
        refPerTok: BigNumber
      }

      // Compound - cUSDC and cUSDT
      const cTokenInfos: CTokenInfo[] = [
        {
          token: dai,
          tokenAddress: networkConfig[chainId].tokens.DAI || '',
          cToken: cDai,
          cTokenAddress: networkConfig[chainId].tokens.cDAI || '',
          cTokenCollateral: cDaiCollateral,
          pegPrice: fp('1'),
          refPerTok: fp('0.022015108677007985'),
        },
        {
          token: usdc,
          tokenAddress: networkConfig[chainId].tokens.USDC || '',
          cToken: cUsdc,
          cTokenAddress: networkConfig[chainId].tokens.cUSDC || '',
          cTokenCollateral: cUsdcCollateral,
          pegPrice: fp('1.0003994'),
          refPerTok: fp('0.022611941829792900'),
        },
        {
          token: usdt,
          tokenAddress: networkConfig[chainId].tokens.USDT || '',
          cToken: cUsdt,
          cTokenAddress: networkConfig[chainId].tokens.cUSDT || '',
          cTokenCollateral: cUsdtCollateral,
          pegPrice: fp('0.99934692'),
          refPerTok: fp('0.021859813029312800'),
        },
        {
          token: usdp,
          tokenAddress: networkConfig[chainId].tokens.USDP || '',
          cToken: cUsdp,
          cTokenAddress: networkConfig[chainId].tokens.cUSDP || '',
          cTokenCollateral: cUsdpCollateral,
          pegPrice: fp('0.99995491'),
          refPerTok: fp('0.020090037479321573'),
        },
      ]

      for (const ctkInf of cTokenInfos) {
        // CToken
        expect(await ctkInf.cTokenCollateral.status()).to.equal(CollateralStatus.SOUND)
        expect(await ctkInf.cTokenCollateral.isCollateral()).to.equal(true)
        expect(await ctkInf.cTokenCollateral.referenceERC20Decimals()).to.equal(
          await ctkInf.token.decimals()
        )
        expect(await ctkInf.cTokenCollateral.erc20()).to.equal(ctkInf.cToken.address)
        expect(await ctkInf.cTokenCollateral.erc20()).to.equal(ctkInf.cTokenAddress)
        expect(await ctkInf.cToken.decimals()).to.equal(8)
        expect(await ctkInf.cTokenCollateral.targetName()).to.equal(
          ethers.utils.formatBytes32String('USD')
        )
        expect(await ctkInf.cTokenCollateral.refPerTok()).to.be.closeTo(
          ctkInf.refPerTok,
          fp('0.001')
        )
        expect(await ctkInf.cTokenCollateral.targetPerRef()).to.equal(fp('1'))
        expect(await ctkInf.cTokenCollateral.exposedReferencePrice()).to.equal(
          await ctkInf.cTokenCollateral.refPerTok()
        )

        await expectPrice(
          ctkInf.cTokenCollateral.address,
          ctkInf.pegPrice.mul(ctkInf.refPerTok).div(BN_SCALE_FACTOR),
          ORACLE_ERROR,
          true,
          bn('1e4')
        )

        await expect(ctkInf.cTokenCollateral.claimRewards())
          .to.emit(ctkInf.cTokenCollateral, 'RewardsClaimed')
          .withArgs(compToken.address, 0)

        expect(await ctkInf.cTokenCollateral.maxTradeVolume()).to.equal(config.rTokenMaxTradeVolume)
      }
    })

    it('Should setup collateral correctly - ATokens Fiat', async () => {
      // Define interface required for each aToken
      interface ATokenInfo {
        token: ERC20Mock
        tokenAddress: string
        stataToken: StaticATokenLM
        aToken: IAToken
        aTokenAddress: string
        aTokenCollateral: ATokenFiatCollateral
        pegPrice: BigNumber
        refPerTok: BigNumber
      }

      // aUSDC, aUSDT, and aBUSD
      const aTokenInfos: ATokenInfo[] = [
        {
          token: dai,
          tokenAddress: networkConfig[chainId].tokens.DAI || '',
          stataToken: stataDai,
          aToken: aDai,
          aTokenAddress: networkConfig[chainId].tokens.aDAI || '',
          aTokenCollateral: aDaiCollateral,
          pegPrice: fp('1'),
          refPerTok: fp('1.072871692909066736'),
        },
        {
          token: usdc,
          tokenAddress: networkConfig[chainId].tokens.USDC || '',
          stataToken: stataUsdc,
          aToken: aUsdc,
          aTokenAddress: networkConfig[chainId].tokens.aUSDC || '',
          aTokenCollateral: aUsdcCollateral,
          pegPrice: fp('1.0003994'),
          refPerTok: fp('1.075820226287820705'),
        },
        {
          token: usdt,
          tokenAddress: networkConfig[chainId].tokens.USDT || '',
          stataToken: stataUsdt,
          aToken: aUsdt,
          aTokenAddress: networkConfig[chainId].tokens.aUSDT || '',
          aTokenCollateral: aUsdtCollateral,
          pegPrice: fp('0.99934692'),
          refPerTok: fp('1.088178891886696259'),
        },
        {
          token: busd,
          tokenAddress: networkConfig[chainId].tokens.BUSD || '',
          stataToken: stataBusd,
          aToken: aBusd,
          aTokenAddress: networkConfig[chainId].tokens.aBUSD || '',
          aTokenCollateral: aBusdCollateral,
          pegPrice: fp('1.00030972'),
          refPerTok: fp('1.093996241277203301'),
        },
        {
          token: usdp,
          tokenAddress: networkConfig[chainId].tokens.USDP || '',
          stataToken: stataUsdp,
          aToken: aUsdp,
          aTokenAddress: networkConfig[chainId].tokens.aUSDP || '',
          aTokenCollateral: aUsdpCollateral,
          pegPrice: fp('0.99995491'),
          refPerTok: fp('1.019878722522085537'),
        },
      ]

      for (const atkInf of aTokenInfos) {
        // AToken
        expect(await atkInf.aTokenCollateral.status()).to.equal(CollateralStatus.SOUND)
        expect(await atkInf.aTokenCollateral.isCollateral()).to.equal(true)
        expect(await atkInf.aTokenCollateral.erc20()).to.equal(atkInf.stataToken.address)
        expect(await atkInf.stataToken.decimals()).to.equal(await atkInf.token.decimals())
        expect(await atkInf.aTokenCollateral.targetName()).to.equal(
          ethers.utils.formatBytes32String('USD')
        )
        expect(await atkInf.aTokenCollateral.refPerTok()).to.be.closeTo(fp('1'), fp('0.095'))

        expect(await atkInf.aTokenCollateral.targetPerRef()).to.equal(fp('1'))
        expect(await atkInf.aTokenCollateral.exposedReferencePrice()).to.be.closeTo(
          await atkInf.aTokenCollateral.refPerTok(),
          fp('0.000005')
        )

        await expectPrice(
          atkInf.aTokenCollateral.address,
          atkInf.pegPrice.mul(atkInf.refPerTok).div(BN_SCALE_FACTOR),
          ORACLE_ERROR,
          true,
          bn('1e5')
        )

        await expect(atkInf.aTokenCollateral.claimRewards())
          .to.emit(atkInf.aTokenCollateral, 'RewardsClaimed')
          .withArgs(aaveToken.address, 0)

        // Check StaticAToken
        expect(await atkInf.stataToken.name()).to.equal(
          'Static Aave interest bearing ' + (await atkInf.token.symbol())
        )
        expect(await atkInf.stataToken.symbol()).to.equal('stata' + (await atkInf.token.symbol()))
        expect(await atkInf.stataToken.decimals()).to.equal(await atkInf.token.decimals())
        expect(await atkInf.stataToken.LENDING_POOL()).to.equal(
          networkConfig[chainId].AAVE_LENDING_POOL
        )
        expect(await atkInf.stataToken.INCENTIVES_CONTROLLER()).to.equal(
          networkConfig[chainId].AAVE_INCENTIVES
        )
        expect(await atkInf.stataToken.ATOKEN()).to.equal(atkInf.aToken.address)
        expect(await atkInf.stataToken.ATOKEN()).to.equal(atkInf.aTokenAddress)
        expect(await atkInf.stataToken.ASSET()).to.equal(atkInf.token.address)
        expect(await atkInf.stataToken.ASSET()).to.equal(atkInf.tokenAddress)
        expect(await atkInf.stataToken.REWARD_TOKEN()).to.equal(aaveToken.address)

        expect(await atkInf.aTokenCollateral.maxTradeVolume()).to.equal(config.rTokenMaxTradeVolume)
      }
    })

    it('Should setup collateral correctly - Non-Fiatcoins', async () => {
      // Define interface required for each non-fiat coin
      interface TokenInfo {
        nonFiatToken: ERC20Mock
        nonFiatTokenDecimals: number
        nonFiatTokenAddress: string
        nonFiatTokenCollateral: NonFiatCollateral
        targetPrice: BigNumber
        refPrice: BigNumber
        targetName: string
      }

      // WBTC
      const tokenInfos: TokenInfo[] = [
        {
          nonFiatToken: wbtc,
          nonFiatTokenDecimals: 8,
          nonFiatTokenAddress: networkConfig[chainId].tokens.WBTC || '',
          nonFiatTokenCollateral: wbtcCollateral,
          targetPrice: fp('31311.5'), // approx price June 6, 2022
          refPrice: fp('1.00062735'), // approx price wbtc-btc
          targetName: 'BTC',
        },
      ]

      for (const tkInf of tokenInfos) {
        // Non-Fiat Token Assets
        expect(await tkInf.nonFiatTokenCollateral.status()).to.equal(CollateralStatus.SOUND)
        expect(await tkInf.nonFiatTokenCollateral.isCollateral()).to.equal(true)
        expect(await tkInf.nonFiatTokenCollateral.erc20()).to.equal(tkInf.nonFiatToken.address)
        expect(await tkInf.nonFiatTokenCollateral.erc20()).to.equal(tkInf.nonFiatTokenAddress)
        expect(await tkInf.nonFiatToken.decimals()).to.equal(tkInf.nonFiatTokenDecimals)
        expect(await tkInf.nonFiatTokenCollateral.targetName()).to.equal(
          ethers.utils.formatBytes32String(tkInf.targetName)
        )

        // Get priceable info
        await tkInf.nonFiatTokenCollateral.refresh()
        expect(await tkInf.nonFiatTokenCollateral.refPerTok()).to.equal(fp('1'))
        expect(await tkInf.nonFiatTokenCollateral.targetPerRef()).to.equal(fp('1'))

        // ref price approx 1.00062
        await expectPrice(
          tkInf.nonFiatTokenCollateral.address,
          tkInf.targetPrice.mul(tkInf.refPrice).div(BN_SCALE_FACTOR),
          ORACLE_ERROR,
          true,
          bn('1e10')
        )

        await expect(tkInf.nonFiatTokenCollateral.claimRewards()).to.not.emit(
          tkInf.nonFiatTokenCollateral,
          'RewardsClaimed'
        )

        expect(await tkInf.nonFiatTokenCollateral.maxTradeVolume()).to.equal(
          config.rTokenMaxTradeVolume
        )
      }
    })

    it('Should setup collateral correctly - CTokens Non-Fiat', async () => {
      // Define interface required for each ctoken
      interface CTokenInfo {
        token: ERC20Mock
        tokenAddress: string
        cToken: CTokenMock
        cTokenAddress: string
        cTokenCollateral: CTokenNonFiatCollateral
        targetPrice: BigNumber
        refPrice: BigNumber
        refPerTok: BigNumber
        targetName: string
      }

      // Compound - cWBTC
      const cTokenInfos: CTokenInfo[] = [
        {
          token: wbtc,
          tokenAddress: networkConfig[chainId].tokens.WBTC || '',
          cToken: cWBTC,
          cTokenAddress: networkConfig[chainId].tokens.cWBTC || '',
          cTokenCollateral: cWBTCCollateral,
          targetPrice: fp('31311.5'), // approx price June 6, 2022
          refPrice: fp('1.00062735'), // approx price wbtc-btc
          refPerTok: fp('0.020065932066404677'), // for wbtc on June 2022
          targetName: 'BTC',
        },
      ]

      for (const ctkInf of cTokenInfos) {
        // CToken
        expect(await ctkInf.cTokenCollateral.status()).to.equal(CollateralStatus.SOUND)
        expect(await ctkInf.cTokenCollateral.isCollateral()).to.equal(true)
        expect(await ctkInf.cTokenCollateral.referenceERC20Decimals()).to.equal(
          await ctkInf.token.decimals()
        )
        expect(await ctkInf.cTokenCollateral.erc20()).to.equal(ctkInf.cToken.address)
        expect(await ctkInf.cTokenCollateral.erc20()).to.equal(ctkInf.cTokenAddress)
        expect(await ctkInf.cToken.decimals()).to.equal(8)
        expect(await ctkInf.cTokenCollateral.targetName()).to.equal(
          ethers.utils.formatBytes32String(ctkInf.targetName)
        )
        expect(await ctkInf.cTokenCollateral.refPerTok()).to.be.closeTo(
          ctkInf.refPerTok,
          fp('0.001')
        )
        expect(await ctkInf.cTokenCollateral.targetPerRef()).to.equal(fp('1'))

        expect(await ctkInf.cTokenCollateral.exposedReferencePrice()).to.equal(
          await ctkInf.cTokenCollateral.refPerTok()
        )

        // close to $633 usd
        await expectPrice(
          ctkInf.cTokenCollateral.address,
          ctkInf.targetPrice
            .mul(ctkInf.refPrice)
            .mul(await ctkInf.cTokenCollateral.refPerTok())
            .div(BN_SCALE_FACTOR.pow(2)),
          ORACLE_ERROR,
          true
        )

        await expect(ctkInf.cTokenCollateral.claimRewards())
          .to.emit(ctkInf.cTokenCollateral, 'RewardsClaimed')
          .withArgs(compToken.address, 0)

        expect(await ctkInf.cTokenCollateral.maxTradeVolume()).to.equal(config.rTokenMaxTradeVolume)
      }
    })

    it('Should setup collateral correctly - Self-Referential', async () => {
      // Define interface required for each self-referential coin
      interface TokenInfo {
        selfRefToken: ERC20Mock | WETH9
        selfRefTokenDecimals: number
        selfRefTokenAddress: string
        selfRefTokenCollateral: FiatCollateral
        price: BigNumber
        targetName: string
      }

      // WBTC
      const tokenInfos: TokenInfo[] = [
        {
          selfRefToken: weth,
          selfRefTokenDecimals: 18,
          selfRefTokenAddress: networkConfig[chainId].tokens.WETH || '',
          selfRefTokenCollateral: wethCollateral,
          price: fp('1859.17'), //approx price June 2022
          targetName: 'ETH',
        },
      ]

      for (const tkInf of tokenInfos) {
        // Non-Fiat Token Assets
        expect(await tkInf.selfRefTokenCollateral.status()).to.equal(CollateralStatus.SOUND)
        expect(await tkInf.selfRefTokenCollateral.isCollateral()).to.equal(true)
        expect(await tkInf.selfRefTokenCollateral.erc20()).to.equal(tkInf.selfRefToken.address)
        expect(await tkInf.selfRefTokenCollateral.erc20()).to.equal(tkInf.selfRefTokenAddress)
        expect(await tkInf.selfRefToken.decimals()).to.equal(tkInf.selfRefTokenDecimals)
        expect(await tkInf.selfRefTokenCollateral.targetName()).to.equal(
          ethers.utils.formatBytes32String(tkInf.targetName)
        )
        // Get priceable info
        await tkInf.selfRefTokenCollateral.refresh()
        expect(await tkInf.selfRefTokenCollateral.refPerTok()).to.equal(fp('1'))
        expect(await tkInf.selfRefTokenCollateral.targetPerRef()).to.equal(fp('1'))

        await expectPrice(tkInf.selfRefTokenCollateral.address, tkInf.price, ORACLE_ERROR, true)

        await expect(tkInf.selfRefTokenCollateral.claimRewards()).to.not.emit(
          tkInf.selfRefTokenCollateral,
          'RewardsClaimed'
        )
        expect(await tkInf.selfRefTokenCollateral.maxTradeVolume()).to.equal(
          config.rTokenMaxTradeVolume
        )
      }
    })

    it('Should setup collateral correctly - CTokens Self-Referential', async () => {
      // Define interface required for each ctoken
      interface CTokenInfo {
        token: ERC20Mock
        tokenAddress: string
        cToken: CTokenMock
        cTokenAddress: string
        cTokenCollateral: CTokenSelfReferentialCollateral
        price: BigNumber
        refPerTok: BigNumber
        targetName: string
      }

      // Compound - cUSDC and cUSDT
      const cTokenInfos: CTokenInfo[] = [
        {
          token: weth,
          tokenAddress: networkConfig[chainId].tokens.WETH || '',
          cToken: cETH,
          cTokenAddress: networkConfig[chainId].tokens.cETH || '',
          cTokenCollateral: cETHCollateral,
          price: fp('1859.17'), // approx price June 6, 2022
          refPerTok: fp('0.020064224962890636'), // for weth on June 2022
          targetName: 'ETH',
        },
      ]

      for (const ctkInf of cTokenInfos) {
        // CToken
        expect(await ctkInf.cTokenCollateral.status()).to.equal(CollateralStatus.SOUND)
        expect(await ctkInf.cTokenCollateral.isCollateral()).to.equal(true)
        expect(await ctkInf.cTokenCollateral.referenceERC20Decimals()).to.equal(
          await ctkInf.token.decimals()
        )
        expect(await ctkInf.cTokenCollateral.erc20()).to.equal(ctkInf.cToken.address)
        expect(await ctkInf.cTokenCollateral.erc20()).to.equal(ctkInf.cTokenAddress)
        expect(await ctkInf.cToken.decimals()).to.equal(8)
        expect(await ctkInf.cTokenCollateral.targetName()).to.equal(
          ethers.utils.formatBytes32String(ctkInf.targetName)
        )

        expect(await ctkInf.cTokenCollateral.refPerTok()).to.be.closeTo(
          ctkInf.refPerTok,
          fp('0.001')
        )
        expect(await ctkInf.cTokenCollateral.targetPerRef()).to.equal(fp('1'))
        expect(await ctkInf.cTokenCollateral.exposedReferencePrice()).to.equal(
          await ctkInf.cTokenCollateral.refPerTok()
        )

        await expectPrice(
          ctkInf.cTokenCollateral.address,
          ctkInf.price.mul(ctkInf.refPerTok).div(BN_SCALE_FACTOR),
          ORACLE_ERROR,
          true,
          bn('1e5')
        )

        await expect(ctkInf.cTokenCollateral.claimRewards())
          .to.emit(ctkInf.cTokenCollateral, 'RewardsClaimed')
          .withArgs(compToken.address, 0)

        expect(await ctkInf.cTokenCollateral.maxTradeVolume()).to.equal(config.rTokenMaxTradeVolume)
      }
    })

    it('Should setup collateral correctly - EUR Fiatcoins', async () => {
      // Define interface required for each Eur-fiat coin
      interface TokenInfo {
        eurFiatToken: ERC20Mock
        eurFiatTokenDecimals: number
        eurFiatTokenAddress: string
        eurFiatTokenCollateral: EURFiatCollateral
        targetPrice: BigNumber
        refPrice: BigNumber
        targetName: string
      }

      // EURT
      const tokenInfos: TokenInfo[] = [
        {
          eurFiatToken: eurt,
          eurFiatTokenDecimals: 6,
          eurFiatTokenAddress: networkConfig[chainId].tokens.EURT || '',
          eurFiatTokenCollateral: eurtCollateral,
          targetPrice: fp('1.07025'), // approx price EUR-USD June 6, 2022
          refPrice: fp('1.073'), // approx price EURT-USD June 6, 2022
          targetName: 'EUR',
        },
      ]

      for (const tkInf of tokenInfos) {
        // Non-Fiat Token Assets
        expect(await tkInf.eurFiatTokenCollateral.status()).to.equal(CollateralStatus.SOUND)
        expect(await tkInf.eurFiatTokenCollateral.isCollateral()).to.equal(true)
        expect(await tkInf.eurFiatTokenCollateral.erc20()).to.equal(tkInf.eurFiatToken.address)
        expect(await tkInf.eurFiatTokenCollateral.erc20()).to.equal(tkInf.eurFiatTokenAddress)
        expect(await tkInf.eurFiatToken.decimals()).to.equal(tkInf.eurFiatTokenDecimals)
        expect(await tkInf.eurFiatTokenCollateral.targetName()).to.equal(
          ethers.utils.formatBytes32String(tkInf.targetName)
        )

        // Get priceable info
        await tkInf.eurFiatTokenCollateral.refresh()
        expect(await tkInf.eurFiatTokenCollateral.refPerTok()).to.equal(fp('1'))
        expect(await tkInf.eurFiatTokenCollateral.targetPerRef()).to.equal(fp('1'))

        // ref price approx 1.07
        await expectPrice(tkInf.eurFiatTokenCollateral.address, tkInf.refPrice, ORACLE_ERROR, true)

        await expect(tkInf.eurFiatTokenCollateral.claimRewards()).to.not.emit(
          tkInf.eurFiatTokenCollateral,
          'RewardsClaimed'
        )

        expect(await tkInf.eurFiatTokenCollateral.maxTradeVolume()).to.equal(
          config.rTokenMaxTradeVolume
        )
      }
    })

    it('Should handle invalid/stale Price - Assets', async () => {
      await advanceTime(ORACLE_TIMEOUT.toString())

      // Stale Oracle
      await expectUnpriced(compAsset.address)
      await expectUnpriced(aaveAsset.address)

      // Setup Assets with no price feed
      const nonpriceAsset: Asset = <Asset>(
        await (
          await ethers.getContractFactory('Asset')
        ).deploy(
          PRICE_TIMEOUT,
          NO_PRICE_DATA_FEED,
          ORACLE_ERROR,
          networkConfig[chainId].tokens.stkAAVE || '',
          config.rTokenMaxTradeVolume,
          MAX_ORACLE_TIMEOUT
        )
      )
      // Assets with invalid feed - revert
      await expect(nonpriceAsset.price()).to.be.reverted

      // With a feed with zero price
      const zeroPriceAsset: Asset = <Asset>(
        await (
          await ethers.getContractFactory('Asset')
        ).deploy(
          PRICE_TIMEOUT,
          mockChainlinkFeed.address,
          ORACLE_ERROR,
          networkConfig[chainId].tokens.stkAAVE || '',
          config.rTokenMaxTradeVolume,
          MAX_ORACLE_TIMEOUT
        )
      )

      await setOraclePrice(zeroPriceAsset.address, bn(0))

      // Zero price
      await expectPrice(zeroPriceAsset.address, bn('0'), bn('0'), false)
    })

    it('Should handle invalid/stale Price - Collateral - Fiat', async () => {
      // Does not revert with stale price
      await advanceTime(ORACLE_TIMEOUT.toString())

      await expectUnpriced(daiCollateral.address)
      await expectUnpriced(usdcCollateral.address)
      await expectUnpriced(usdtCollateral.address)
      await expectUnpriced(busdCollateral.address)
      await expectUnpriced(usdpCollateral.address)
      await expectUnpriced(tusdCollateral.address)

      // Refresh should mark status IFFY
      await daiCollateral.refresh()
      await usdcCollateral.refresh()
      await usdtCollateral.refresh()
      await busdCollateral.refresh()
      await usdpCollateral.refresh()
      await tusdCollateral.refresh()
      expect(await daiCollateral.status()).to.equal(CollateralStatus.IFFY)
      expect(await usdcCollateral.status()).to.equal(CollateralStatus.IFFY)
      expect(await usdtCollateral.status()).to.equal(CollateralStatus.IFFY)
      expect(await busdCollateral.status()).to.equal(CollateralStatus.IFFY)
      expect(await usdpCollateral.status()).to.equal(CollateralStatus.IFFY)
      expect(await tusdCollateral.status()).to.equal(CollateralStatus.IFFY)

      const defaultThreshold = fp('0.01') // 1%
      const delayUntilDefault = bn('86400') // 24h

      // Non price Fiat collateral
      const nonPriceCollateral: FiatCollateral = <FiatCollateral>await (
        await ethers.getContractFactory('FiatCollateral')
      ).deploy({
        priceTimeout: PRICE_TIMEOUT,
        chainlinkFeed: NO_PRICE_DATA_FEED,
        oracleError: ORACLE_ERROR,
        erc20: dai.address,
        maxTradeVolume: config.rTokenMaxTradeVolume,
        oracleTimeout: MAX_ORACLE_TIMEOUT,
        targetName: ethers.utils.formatBytes32String('USD'),
        defaultThreshold,
        delayUntilDefault,
      })

      // Collateral with no price should revert
      await expect(nonPriceCollateral.price()).to.be.reverted

      // Refresh should also revert - status is not modified
      await expect(nonPriceCollateral.refresh()).to.be.reverted
      expect(await nonPriceCollateral.status()).to.equal(CollateralStatus.SOUND)

      // feed with zero price - does not revert
      const zeroFiatCollateral: FiatCollateral = <FiatCollateral>await (
        await ethers.getContractFactory('FiatCollateral')
      ).deploy({
        priceTimeout: PRICE_TIMEOUT,
        chainlinkFeed: mockChainlinkFeed.address,
        oracleError: ORACLE_ERROR,
        erc20: dai.address,
        maxTradeVolume: config.rTokenMaxTradeVolume,
        oracleTimeout: MAX_ORACLE_TIMEOUT,
        targetName: ethers.utils.formatBytes32String('USD'),
        defaultThreshold,
        delayUntilDefault,
      })
      await zeroFiatCollateral.refresh()

      await setOraclePrice(zeroFiatCollateral.address, bn(0))

      // With zero price
      await expectPrice(zeroFiatCollateral.address, bn('0'), bn('0'), false)

      // Refresh should mark status IFFY
      await zeroFiatCollateral.refresh()
      expect(await zeroFiatCollateral.status()).to.equal(CollateralStatus.IFFY)
    })

    it('Should handle invalid/stale Price - Collateral - CTokens Fiat', async () => {
      expect(await cDaiCollateral.status()).to.equal(CollateralStatus.SOUND)
      expect(await cUsdcCollateral.status()).to.equal(CollateralStatus.SOUND)
      expect(await cUsdtCollateral.status()).to.equal(CollateralStatus.SOUND)

      // Does not revert with stale price
      await advanceTime(ORACLE_TIMEOUT.toString())

      // Compound
      await expectUnpriced(cDaiCollateral.address)
      await expectUnpriced(cUsdcCollateral.address)
      await expectUnpriced(cUsdtCollateral.address)

      // Refresh should mark status IFFY
      await cDaiCollateral.refresh()
      await cUsdcCollateral.refresh()
      await cUsdtCollateral.refresh()
      expect(await cDaiCollateral.status()).to.equal(CollateralStatus.IFFY)
      expect(await cUsdcCollateral.status()).to.equal(CollateralStatus.IFFY)
      expect(await cUsdtCollateral.status()).to.equal(CollateralStatus.IFFY)

      const defaultThreshold = fp('0.01') // 1%
      const delayUntilDefault = bn('86400') // 24h

      // CTokens Collateral with no price
      const nonpriceCtokenCollateral: CTokenFiatCollateral = <CTokenFiatCollateral>await (
        await ethers.getContractFactory('CTokenFiatCollateral')
      ).deploy(
        {
          priceTimeout: PRICE_TIMEOUT,
          chainlinkFeed: NO_PRICE_DATA_FEED,
          oracleError: ORACLE_ERROR,
          erc20: cDai.address,
          maxTradeVolume: config.rTokenMaxTradeVolume,
          oracleTimeout: MAX_ORACLE_TIMEOUT,
          targetName: ethers.utils.formatBytes32String('USD'),
          defaultThreshold,
          delayUntilDefault,
        },
        REVENUE_HIDING,
        compoundMock.address
      )
      // CTokens - Collateral with no price info should revert
      await expect(nonpriceCtokenCollateral.price()).to.be.reverted

      // Refresh should also revert - status is not modified
      await expect(nonpriceCtokenCollateral.refresh()).to.be.reverted
      expect(await nonpriceCtokenCollateral.status()).to.equal(CollateralStatus.SOUND)

      // Does not revert with a feed with zero price
      const zeropriceCtokenCollateral: CTokenFiatCollateral = <CTokenFiatCollateral>await (
        await ethers.getContractFactory('CTokenFiatCollateral')
      ).deploy(
        {
          priceTimeout: PRICE_TIMEOUT,
          chainlinkFeed: mockChainlinkFeed.address,
          oracleError: ORACLE_ERROR,
          erc20: cDai.address,
          maxTradeVolume: config.rTokenMaxTradeVolume,
          oracleTimeout: MAX_ORACLE_TIMEOUT,
          targetName: ethers.utils.formatBytes32String('USD'),
          defaultThreshold,
          delayUntilDefault,
        },
        REVENUE_HIDING,
        compoundMock.address
      )
      await zeropriceCtokenCollateral.refresh()

      await setOraclePrice(zeropriceCtokenCollateral.address, bn(0))

      // With zero price
      await expectPrice(zeropriceCtokenCollateral.address, bn('0'), bn('0'), false)

      // Refresh should mark status IFFY
      await zeropriceCtokenCollateral.refresh()
      expect(await zeropriceCtokenCollateral.status()).to.equal(CollateralStatus.IFFY)
    })

    it('Should handle invalid/stale Price - Collateral - ATokens Fiat', async () => {
      // Does not revert with stale price
      await advanceTime(ORACLE_TIMEOUT.toString())

      // Aave
      await expectUnpriced(aDaiCollateral.address)
      await expectUnpriced(aUsdcCollateral.address)
      await expectUnpriced(aUsdtCollateral.address)
      await expectUnpriced(aBusdCollateral.address)

      // Refresh should mark status IFFY
      await aDaiCollateral.refresh()
      await aUsdcCollateral.refresh()
      await aUsdtCollateral.refresh()
      await aBusdCollateral.refresh()
      expect(await aDaiCollateral.status()).to.equal(CollateralStatus.IFFY)
      expect(await aUsdcCollateral.status()).to.equal(CollateralStatus.IFFY)
      expect(await aUsdtCollateral.status()).to.equal(CollateralStatus.IFFY)
      expect(await aBusdCollateral.status()).to.equal(CollateralStatus.IFFY)

      const defaultThreshold = fp('0.01') // 1%
      const delayUntilDefault = bn('86400') // 24h

      // AToken collateral with no price
      const nonpriceAtokenCollateral: ATokenFiatCollateral = <ATokenFiatCollateral>await (
        await ethers.getContractFactory('ATokenFiatCollateral')
      ).deploy(
        {
          priceTimeout: PRICE_TIMEOUT,
          chainlinkFeed: NO_PRICE_DATA_FEED,
          oracleError: ORACLE_ERROR,
          erc20: stataDai.address,
          maxTradeVolume: config.rTokenMaxTradeVolume,
          oracleTimeout: MAX_ORACLE_TIMEOUT,
          targetName: ethers.utils.formatBytes32String('USD'),
          defaultThreshold,
          delayUntilDefault,
        },
        REVENUE_HIDING
      )

      // ATokens - Collateral with no price info should revert
      await expect(nonpriceAtokenCollateral.price()).to.be.reverted

      // Refresh should also revert - status is not modified
      await expect(nonpriceAtokenCollateral.refresh()).to.be.reverted
      expect(await nonpriceAtokenCollateral.status()).to.equal(CollateralStatus.SOUND)

      // Does not revert with a feed with zero price
      const zeroPriceAtokenCollateral: ATokenFiatCollateral = <ATokenFiatCollateral>await (
        await ethers.getContractFactory('ATokenFiatCollateral')
      ).deploy(
        {
          priceTimeout: PRICE_TIMEOUT,
          chainlinkFeed: mockChainlinkFeed.address,
          oracleError: ORACLE_ERROR,
          erc20: stataDai.address,
          maxTradeVolume: config.rTokenMaxTradeVolume,
          oracleTimeout: MAX_ORACLE_TIMEOUT,
          targetName: ethers.utils.formatBytes32String('USD'),
          defaultThreshold,
          delayUntilDefault,
        },
        REVENUE_HIDING
      )
      await zeroPriceAtokenCollateral.refresh()

      await setOraclePrice(zeroPriceAtokenCollateral.address, bn(0))

      // With zero price
      await expectPrice(zeroPriceAtokenCollateral.address, bn('0'), bn('0'), false)

      // Refresh should mark status IFFY
      await zeroPriceAtokenCollateral.refresh()
      expect(await zeroPriceAtokenCollateral.status()).to.equal(CollateralStatus.IFFY)
    })

    it('Should handle invalid/stale Price - Collateral - Non-Fiatcoins', async () => {
      // Does not revert with stale price
      await advanceTime(ORACLE_TIMEOUT.toString())

      // Aave
      await expectUnpriced(wbtcCollateral.address)

      await wbtcCollateral.refresh()
      expect(await wbtcCollateral.status()).to.equal(CollateralStatus.IFFY)

      const defaultThreshold = fp('0.01') // 1%
      const delayUntilDefault = bn('86400') // 24h

      // Non-Fiat collateral with no price
      const nonpriceNonFiatCollateral: NonFiatCollateral = <NonFiatCollateral>await (
        await ethers.getContractFactory('NonFiatCollateral')
      ).deploy(
        {
          priceTimeout: PRICE_TIMEOUT,
          chainlinkFeed: NO_PRICE_DATA_FEED,
          oracleError: ORACLE_ERROR,
          erc20: wbtc.address,
          maxTradeVolume: config.rTokenMaxTradeVolume,
          oracleTimeout: MAX_ORACLE_TIMEOUT,
          targetName: ethers.utils.formatBytes32String('BTC'),
          defaultThreshold,
          delayUntilDefault,
        },
        NO_PRICE_DATA_FEED,
        MAX_ORACLE_TIMEOUT
      )

      // Non-fiat Collateral with no price should revert
      await expect(nonpriceNonFiatCollateral.price()).to.be.reverted

      // Refresh should also revert - status is not modified
      await expect(nonpriceNonFiatCollateral.refresh()).to.be.reverted
      expect(await nonpriceNonFiatCollateral.status()).to.equal(CollateralStatus.SOUND)

      // Non-Fiat collateral with zero price
      const zeroPriceNonFiatCollateral: NonFiatCollateral = <NonFiatCollateral>await (
        await ethers.getContractFactory('NonFiatCollateral')
      ).deploy(
        {
          priceTimeout: PRICE_TIMEOUT,
          chainlinkFeed: mockChainlinkFeed.address,
          oracleError: ORACLE_ERROR,
          erc20: wbtc.address,
          maxTradeVolume: config.rTokenMaxTradeVolume,
          oracleTimeout: MAX_ORACLE_TIMEOUT,
          targetName: ethers.utils.formatBytes32String('BTC'),
          defaultThreshold,
          delayUntilDefault,
        },
        mockChainlinkFeed.address,
        MAX_ORACLE_TIMEOUT
      )
      await zeroPriceNonFiatCollateral.refresh()

      // Set price = 0
      const chainlinkFeedAddr = await zeroPriceNonFiatCollateral.chainlinkFeed()
      const v3Aggregator = await ethers.getContractAt('MockV3Aggregator', chainlinkFeedAddr)
      await v3Aggregator.updateAnswer(bn(0))

      // Does not revert with zero price
      await expectPrice(zeroPriceNonFiatCollateral.address, bn('0'), bn('0'), false)

      // Refresh should mark status IFFY
      await zeroPriceNonFiatCollateral.refresh()
      expect(await zeroPriceNonFiatCollateral.status()).to.equal(CollateralStatus.IFFY)
    })

    it('Should handle invalid/stale Price - Collateral - CTokens Non-Fiat', async () => {
      // Does not revert with stale price
      await advanceTime(ORACLE_TIMEOUT.toString())

      // Compound
      await expectUnpriced(cWBTCCollateral.address)

      // Refresh should mark status IFFY
      await cWBTCCollateral.refresh()
      expect(await cWBTCCollateral.status()).to.equal(CollateralStatus.IFFY)

      const defaultThreshold = fp('0.01') // 1%
      const delayUntilDefault = bn('86400') // 24h

      // CTokens Collateral with no price
      const nonpriceCtokenNonFiatCollateral: CTokenNonFiatCollateral = <CTokenNonFiatCollateral>(
        await (
          await ethers.getContractFactory('CTokenNonFiatCollateral')
        ).deploy(
          {
            priceTimeout: PRICE_TIMEOUT,
            chainlinkFeed: NO_PRICE_DATA_FEED,
            oracleError: ORACLE_ERROR,
            erc20: cWBTC.address,
            maxTradeVolume: config.rTokenMaxTradeVolume,
            oracleTimeout: MAX_ORACLE_TIMEOUT,
            targetName: ethers.utils.formatBytes32String('BTC'),
            defaultThreshold,
            delayUntilDefault,
          },
          NO_PRICE_DATA_FEED,
          MAX_ORACLE_TIMEOUT,
          REVENUE_HIDING,
          compoundMock.address
        )
      )

      // CTokens - Collateral with no price info should revert
      await expect(nonpriceCtokenNonFiatCollateral.price()).to.be.reverted

      // Refresh should also revert - status is not modified
      await expect(nonpriceCtokenNonFiatCollateral.refresh()).to.be.reverted
      expect(await nonpriceCtokenNonFiatCollateral.status()).to.equal(CollateralStatus.SOUND)

      // Does not revert with a feed with zero price
      const zeropriceCtokenNonFiatCollateral: CTokenNonFiatCollateral = <CTokenNonFiatCollateral>(
        await (
          await ethers.getContractFactory('CTokenNonFiatCollateral')
        ).deploy(
          {
            priceTimeout: PRICE_TIMEOUT,
            chainlinkFeed: mockChainlinkFeed.address,
            oracleError: ORACLE_ERROR,
            erc20: cWBTC.address,
            maxTradeVolume: config.rTokenMaxTradeVolume,
            oracleTimeout: MAX_ORACLE_TIMEOUT,
            targetName: ethers.utils.formatBytes32String('BTC'),
            defaultThreshold,
            delayUntilDefault,
          },
          mockChainlinkFeed.address,
          MAX_ORACLE_TIMEOUT,
          REVENUE_HIDING,
          compoundMock.address
        )
      )
      await zeropriceCtokenNonFiatCollateral.refresh()

      // Set price = 0
      const chainlinkFeedAddr = await zeropriceCtokenNonFiatCollateral.targetUnitChainlinkFeed()
      const v3Aggregator = await ethers.getContractAt('MockV3Aggregator', chainlinkFeedAddr)
      await v3Aggregator.updateAnswer(bn(0))

      //  With zero price
      await expectPrice(zeropriceCtokenNonFiatCollateral.address, bn('0'), bn('0'), false)

      // Refresh should mark status IFFY
      await zeropriceCtokenNonFiatCollateral.refresh()
      expect(await zeropriceCtokenNonFiatCollateral.status()).to.equal(CollateralStatus.IFFY)
    })

    it('Should handle invalid/stale Price - Collateral - Self-Referential', async () => {
      const delayUntilDefault = bn('86400') // 24h

      // Dows not revert with stale price
      await advanceTime(ORACLE_TIMEOUT.toString())

      // Aave
      await expectUnpriced(wethCollateral.address)

      await wethCollateral.refresh()
      expect(await wethCollateral.status()).to.equal(CollateralStatus.IFFY)

      // Self referential collateral with no price
      const nonpriceSelfReferentialCollateral: FiatCollateral = <FiatCollateral>await (
        await ethers.getContractFactory('FiatCollateral')
      ).deploy({
        priceTimeout: PRICE_TIMEOUT,
        chainlinkFeed: NO_PRICE_DATA_FEED,
        oracleError: ORACLE_ERROR,
        erc20: weth.address,
        maxTradeVolume: config.rTokenMaxTradeVolume,
        oracleTimeout: MAX_ORACLE_TIMEOUT,
        targetName: ethers.utils.formatBytes32String('ETH'),
        defaultThreshold: bn('0'),
        delayUntilDefault,
      })

      // Non-fiat Collateral with no price should revert
      await expect(nonpriceSelfReferentialCollateral.price()).to.be.reverted

      // Refresh should also revert - status is not modified
      await expect(nonpriceSelfReferentialCollateral.refresh()).to.be.reverted
      expect(await nonpriceSelfReferentialCollateral.status()).to.equal(CollateralStatus.SOUND)

      // Self referential collateral with zero price
      const zeroPriceSelfReferentialCollateral: FiatCollateral = <FiatCollateral>await (
        await ethers.getContractFactory('FiatCollateral')
      ).deploy({
        priceTimeout: PRICE_TIMEOUT,
        chainlinkFeed: mockChainlinkFeed.address,
        oracleError: ORACLE_ERROR,
        erc20: weth.address,
        maxTradeVolume: config.rTokenMaxTradeVolume,
        oracleTimeout: MAX_ORACLE_TIMEOUT,
        targetName: ethers.utils.formatBytes32String('ETH'),
        defaultThreshold: bn('0'),
        delayUntilDefault,
      })
      await zeroPriceSelfReferentialCollateral.refresh()

      // Set price = 0
      await setOraclePrice(zeroPriceSelfReferentialCollateral.address, bn(0))

      // Does not revert with zero price
      await expectPrice(zeroPriceSelfReferentialCollateral.address, bn('0'), bn('0'), false)

      // Refresh should mark status IFFY
      await zeroPriceSelfReferentialCollateral.refresh()
      expect(await zeroPriceSelfReferentialCollateral.status()).to.equal(CollateralStatus.IFFY)
    })

    it('Should handle invalid/stale Price - Collateral - CTokens Self-Referential', async () => {
      const delayUntilDefault = bn('86400') // 24h

      // Does not revert with stale price
      await advanceTime(ORACLE_TIMEOUT.toString())

      // Compound
      await expectUnpriced(cETHCollateral.address)

      // Refresh should mark status IFFY
      await cETHCollateral.refresh()
      expect(await cETHCollateral.status()).to.equal(CollateralStatus.IFFY)

      // CTokens Collateral with no price
      const nonpriceCtokenSelfReferentialCollateral: CTokenSelfReferentialCollateral = <
        CTokenSelfReferentialCollateral
      >await (
        await ethers.getContractFactory('CTokenSelfReferentialCollateral')
      ).deploy(
        {
          priceTimeout: PRICE_TIMEOUT,
          chainlinkFeed: NO_PRICE_DATA_FEED,
          oracleError: ORACLE_ERROR,
          erc20: cETH.address,
          maxTradeVolume: config.rTokenMaxTradeVolume,
          oracleTimeout: MAX_ORACLE_TIMEOUT,
          targetName: ethers.utils.formatBytes32String('ETH'),
          defaultThreshold: bn('0'),
          delayUntilDefault,
        },
        REVENUE_HIDING,
        await weth.decimals(),
        compoundMock.address
      )

      // CTokens - Collateral with no price info should revert
      await expect(nonpriceCtokenSelfReferentialCollateral.price()).to.be.reverted

      // Refresh should also revert - status is not modified
      await expect(nonpriceCtokenSelfReferentialCollateral.refresh()).to.be.reverted
      expect(await nonpriceCtokenSelfReferentialCollateral.status()).to.equal(
        CollateralStatus.SOUND
      )

      // Does not revert with a feed with zero price
      const zeroPriceCtokenSelfReferentialCollateral: CTokenSelfReferentialCollateral = <
        CTokenSelfReferentialCollateral
      >await (
        await ethers.getContractFactory('CTokenSelfReferentialCollateral')
      ).deploy(
        {
          priceTimeout: PRICE_TIMEOUT,
          chainlinkFeed: mockChainlinkFeed.address,
          oracleError: ORACLE_ERROR,
          erc20: cETH.address,
          maxTradeVolume: config.rTokenMaxTradeVolume,
          oracleTimeout: MAX_ORACLE_TIMEOUT,
          targetName: ethers.utils.formatBytes32String('ETH'),
          defaultThreshold: bn('0'),
          delayUntilDefault,
        },
        REVENUE_HIDING,
        await weth.decimals(),
        compoundMock.address
      )
      await zeroPriceCtokenSelfReferentialCollateral.refresh()

      // Set price = 0
      await setOraclePrice(zeroPriceCtokenSelfReferentialCollateral.address, bn(0))

      //  With zero price
      await expectPrice(zeroPriceCtokenSelfReferentialCollateral.address, bn('0'), bn('0'), false)

      // Refresh should mark status IFFY
      await zeroPriceCtokenSelfReferentialCollateral.refresh()
      expect(await zeroPriceCtokenSelfReferentialCollateral.status()).to.equal(
        CollateralStatus.IFFY
      )
    })

    it('Should handle invalid/stale Price - Collateral - EUR Fiat', async () => {
      // Does not revert with stale price
      await advanceTime(ORACLE_TIMEOUT.toString())

      await expectUnpriced(eurtCollateral.address)

      // Refresh should mark status IFFY
      await eurtCollateral.refresh()

      const defaultThreshold = fp('0.01') // 1%
      const delayUntilDefault = bn('86400') // 24h

      // Non price EUR Fiat collateral
      const nonPriceEURCollateral: EURFiatCollateral = <EURFiatCollateral>await (
        await ethers.getContractFactory('EURFiatCollateral')
      ).deploy(
        {
          priceTimeout: PRICE_TIMEOUT,
          chainlinkFeed: NO_PRICE_DATA_FEED,
          oracleError: ORACLE_ERROR,
          erc20: eurt.address,
          maxTradeVolume: config.rTokenMaxTradeVolume,
          oracleTimeout: MAX_ORACLE_TIMEOUT,
          targetName: ethers.utils.formatBytes32String('EUR'),
          defaultThreshold,
          delayUntilDefault,
        },
        NO_PRICE_DATA_FEED,
        MAX_ORACLE_TIMEOUT
      )

      // Collateral with no price should revert
      await expect(nonPriceEURCollateral.price()).to.be.reverted

      // Refresh should also revert - status is not modified
      await expect(nonPriceEURCollateral.refresh()).to.be.reverted
      expect(await nonPriceEURCollateral.status()).to.equal(CollateralStatus.SOUND)

      // Does not revert with a feed with zero price
      const invalidPriceEURCollateral: EURFiatCollateral = <EURFiatCollateral>await (
        await ethers.getContractFactory('EURFiatCollateral')
      ).deploy(
        {
          priceTimeout: PRICE_TIMEOUT,
          chainlinkFeed: mockChainlinkFeed.address,
          oracleError: ORACLE_ERROR,
          erc20: eurt.address,
          maxTradeVolume: config.rTokenMaxTradeVolume,
          oracleTimeout: MAX_ORACLE_TIMEOUT,
          targetName: ethers.utils.formatBytes32String('EUR'),
          defaultThreshold,
          delayUntilDefault,
        },
        mockChainlinkFeed.address,
        MAX_ORACLE_TIMEOUT
      )
      await invalidPriceEURCollateral.refresh()

      // Set price = 0
      const chainlinkFeedAddr = await invalidPriceEURCollateral.targetUnitChainlinkFeed()
      const v3Aggregator = await ethers.getContractAt('MockV3Aggregator', chainlinkFeedAddr)
      await v3Aggregator.updateAnswer(bn(0))

      //  With zero price
      await expectUnpriced(invalidPriceEURCollateral.address)

      // Refresh should mark status IFFY
      await invalidPriceEURCollateral.refresh()
      expect(await invalidPriceEURCollateral.status()).to.equal(CollateralStatus.IFFY)
    })

    it('Should register ERC20s and Assets/Collateral correctly', async () => {
      // Check assets/collateral
      const ERC20s = await assetRegistry.erc20s()
      expect(ERC20s[0]).to.equal(rToken.address)
      expect(ERC20s[1]).to.equal(rsr.address)
      expect(ERC20s[2]).to.equal(aaveToken.address)
      expect(ERC20s[3]).to.equal(compToken.address)

      const initialTokens: string[] = await Promise.all(
        basket.map(async (c): Promise<string> => {
          return await c.erc20()
        })
      )
      expect(ERC20s.slice(4)).to.eql(initialTokens)
      expect(ERC20s.length).to.eql((await facade.basketTokens(rToken.address)).length + 4)

      // Assets
      expect(await assetRegistry.toAsset(ERC20s[0])).to.equal(rTokenAsset.address)
      expect(await assetRegistry.toAsset(ERC20s[1])).to.equal(rsrAsset.address)
      expect(await assetRegistry.toAsset(ERC20s[2])).to.equal(aaveAsset.address)
      expect(await assetRegistry.toAsset(ERC20s[3])).to.equal(compAsset.address)
      expect(await assetRegistry.toAsset(ERC20s[4])).to.equal(daiCollateral.address)
      expect(await assetRegistry.toAsset(ERC20s[5])).to.equal(aDaiCollateral.address)
      expect(await assetRegistry.toAsset(ERC20s[6])).to.equal(cDaiCollateral.address)

      // Collaterals
      expect(await assetRegistry.toColl(ERC20s[4])).to.equal(daiCollateral.address)
      expect(await assetRegistry.toColl(ERC20s[5])).to.equal(aDaiCollateral.address)
      expect(await assetRegistry.toColl(ERC20s[6])).to.equal(cDaiCollateral.address)
    })

    it('Should register simple Basket correctly', async () => {
      // Basket
      expect(await basketHandler.fullyCollateralized()).to.equal(true)
      const backing = await facade.basketTokens(rToken.address)
      expect(backing[0]).to.equal(dai.address)
      expect(backing[1]).to.equal(stataDai.address)
      expect(backing[2]).to.equal(cDai.address)

      expect(backing.length).to.equal(3)

      // Check other values
      expect(await basketHandler.timestamp()).to.be.gt(bn(0))
      expect(await basketHandler.status()).to.equal(CollateralStatus.SOUND)
      expect(await facadeTest.callStatic.totalAssetValue(rToken.address)).to.equal(0)
      await expectPrice(basketHandler.address, fp('1'), ORACLE_ERROR, true, bn('1e8'))

      // Check RToken price
      const issueAmount: BigNumber = bn('10000e18')
      await dai.connect(addr1).approve(rToken.address, issueAmount)
      await stataDai.connect(addr1).approve(rToken.address, issueAmount)
      await cDai.connect(addr1).approve(rToken.address, toBNDecimals(issueAmount, 8).mul(100))
      await expect(rToken.connect(addr1).issue(issueAmount)).to.emit(rToken, 'Issuance')

      await expectRTokenPrice(
        rTokenAsset.address,
        fp('1'),
        ORACLE_ERROR,
        await backingManager.maxTradeSlippage(),
        config.minTradeVolume.mul((await assetRegistry.erc20s()).length)
      )
    })

    it('Should issue/reedem correctly with simple basket ', async function () {
      const MIN_ISSUANCE_PER_BLOCK = bn('10000e18')
      const issueAmount: BigNumber = MIN_ISSUANCE_PER_BLOCK

      // Check balances before
      expect(await dai.balanceOf(backingManager.address)).to.equal(0)
      expect(await stataDai.balanceOf(backingManager.address)).to.equal(0)
      expect(await cDai.balanceOf(backingManager.address)).to.equal(0)
      expect(await dai.balanceOf(addr1.address)).to.equal(initialBal)

      // Balance for Static a Token is about 18641.55e18, about 93.21% of the provided amount (20K)
      const initialBalAToken = initialBal.mul(9321).div(10000)
      expect(await stataDai.balanceOf(addr1.address)).to.be.closeTo(initialBalAToken, fp('1.5'))
      expect(await cDai.balanceOf(addr1.address)).to.equal(toBNDecimals(initialBal, 8).mul(100))

      // Provide approvals
      await dai.connect(addr1).approve(rToken.address, issueAmount)
      await stataDai.connect(addr1).approve(rToken.address, issueAmount)
      await cDai.connect(addr1).approve(rToken.address, toBNDecimals(issueAmount, 8).mul(100))

      // Check rToken balance
      expect(await rToken.balanceOf(addr1.address)).to.equal(0)
      expect(await rToken.balanceOf(main.address)).to.equal(0)
      expect(await rToken.totalSupply()).to.equal(0)

      // Issue rTokens
      await expect(rToken.connect(addr1).issue(issueAmount)).to.emit(rToken, 'Issuance')

      // Check Balances after
      expect(await dai.balanceOf(backingManager.address)).to.equal(issueAmount.div(4)) // 2.5K needed (25% of basket)
      const issueAmtAToken = issueAmount.div(4).mul(9321).div(10000) // approx 93.21% of 2.5K needed (25% of basket)
      expect(await stataDai.balanceOf(backingManager.address)).to.be.closeTo(
        issueAmtAToken,
        fp('1')
      )
      const requiredCTokens: BigNumber = bn('227116e8') // approx 227K needed (~5K, 50% of basket) - Price: ~0.022
      expect(await cDai.balanceOf(backingManager.address)).to.be.closeTo(requiredCTokens, bn(1e8))

      // Balances for user
      expect(await dai.balanceOf(addr1.address)).to.equal(initialBal.sub(issueAmount.div(4)))
      expect(await stataDai.balanceOf(addr1.address)).to.be.closeTo(
        initialBalAToken.sub(issueAmtAToken),
        fp('1.5')
      )
      expect(await cDai.balanceOf(addr1.address)).to.be.closeTo(
        toBNDecimals(initialBal, 8).mul(100).sub(requiredCTokens),
        bn(1e8)
      )
      // Check RTokens issued to user
      expect(await rToken.balanceOf(addr1.address)).to.equal(issueAmount)
      expect(await rToken.balanceOf(main.address)).to.equal(0)
      expect(await rToken.totalSupply()).to.equal(issueAmount)

      // Check asset value
      expect(await facadeTest.callStatic.totalAssetValue(rToken.address)).to.be.closeTo(
        issueAmount,
        fp('150')
      ) // approx 10K in value

      // Redeem Rtokens
      await expect(rToken.connect(addr1).redeem(issueAmount, await basketHandler.nonce())).to.emit(
        rToken,
        'Redemption'
      )

      // Check funds were transferred
      expect(await rToken.balanceOf(addr1.address)).to.equal(0)
      expect(await rToken.totalSupply()).to.equal(0)

      // Check balances after - Backing Manager is empty
      expect(await dai.balanceOf(backingManager.address)).to.equal(0)
      expect(await stataDai.balanceOf(backingManager.address)).to.be.closeTo(bn(0), fp('0.01'))
      expect(await cDai.balanceOf(backingManager.address)).to.be.closeTo(bn(0), bn('1e6'))

      // Check funds returned to user
      expect(await dai.balanceOf(addr1.address)).to.equal(initialBal)
      expect(await stataDai.balanceOf(addr1.address)).to.be.closeTo(initialBalAToken, fp('1.5'))
      expect(await cDai.balanceOf(addr1.address)).to.be.closeTo(
        toBNDecimals(initialBal, 8).mul(100),
        bn('1e7')
      )

      // Check asset value left
      expect(await facadeTest.callStatic.totalAssetValue(rToken.address)).to.be.closeTo(
        bn(0),
        fp('0.001')
      ) // Near zero
    })

    it('Should handle rates correctly on Issue/Redeem', async function () {
      const MIN_ISSUANCE_PER_BLOCK = bn('10000e18')
      const issueAmount: BigNumber = MIN_ISSUANCE_PER_BLOCK

      // Provide approvals for issuances
      await dai.connect(addr1).approve(rToken.address, issueAmount)
      await stataDai.connect(addr1).approve(rToken.address, issueAmount)
      await cDai.connect(addr1).approve(rToken.address, toBNDecimals(issueAmount, 8).mul(100))

      // Issue rTokens
      await expect(rToken.connect(addr1).issue(issueAmount)).to.emit(rToken, 'Issuance')

      // Check RTokens issued to user
      expect(await rToken.balanceOf(addr1.address)).to.equal(issueAmount)

      // Store Balances after issuance
      const balanceAddr1Dai: BigNumber = await dai.balanceOf(addr1.address)
      const balanceAddr1aDai: BigNumber = await stataDai.balanceOf(addr1.address)
      const balanceAddr1cDai: BigNumber = await cDai.balanceOf(addr1.address)

      // Check rates and prices
      const [aDaiPriceLow1, aDaiPriceHigh1] = await aDaiCollateral.price() // ~1.07546
      const aDaiRefPerTok1: BigNumber = await aDaiCollateral.refPerTok() // ~ 1.07287
      const [cDaiPriceLow1, cDaiPriceHigh1] = await cDaiCollateral.price() // ~ 0.022015 cents
      const cDaiRefPerTok1: BigNumber = await cDaiCollateral.refPerTok() // ~ 0.022015 cents

      await expectPrice(
        aDaiCollateral.address,
        fp('1.072871695141967225'),
        ORACLE_ERROR,
        true,
        bn('1e5')
      )
      expect(aDaiRefPerTok1).to.be.closeTo(fp('1'), fp('0.095'))

      await expectPrice(
        cDaiCollateral.address,
        fp('0.022015110752383443'),
        ORACLE_ERROR,
        true,
        bn('1e5')
      )
      expect(cDaiRefPerTok1).to.be.closeTo(fp('0.022'), fp('0.001'))

      // Check total asset value
      const totalAssetValue1: BigNumber = await facadeTest.callStatic.totalAssetValue(
        rToken.address
      )
      expect(totalAssetValue1).to.be.closeTo(issueAmount, fp('150')) // approx 10K in value

      // Advance time and blocks slightly
      await advanceTime(10000)
      await advanceBlocks(10000)

      // Refresh assets
      await assetRegistry.refresh()

      // Check rates and prices - Have changed, slight inrease
      const [aDaiPriceLow2, aDaiPriceHigh2] = await aDaiCollateral.price() // ~1.07548
      const aDaiRefPerTok2: BigNumber = await aDaiCollateral.refPerTok() // ~1.07288
      const [cDaiPriceLow2, cDaiPriceHigh2] = await cDaiCollateral.price() // ~0.022016
      const cDaiRefPerTok2: BigNumber = await cDaiCollateral.refPerTok() // ~0.022016

      // Check rates and price increase
      expect(aDaiPriceLow2).to.be.gt(aDaiPriceLow1)
      expect(aDaiPriceHigh2).to.be.gt(aDaiPriceHigh1)
      expect(aDaiRefPerTok2).to.be.gt(aDaiRefPerTok1)
      expect(cDaiPriceLow2).to.be.gt(cDaiPriceLow1)
      expect(cDaiPriceHigh2).to.be.gt(cDaiPriceHigh1)
      expect(cDaiRefPerTok2).to.be.gt(cDaiRefPerTok1)

      // Still close to the original values
      await expectPrice(
        aDaiCollateral.address,
        fp('1.072882861877314264'),
        ORACLE_ERROR,
        true,
        bn('1e5')
      )
      expect(aDaiRefPerTok2).to.be.closeTo(fp('1'), fp('0.095'))

      await expectPrice(
        cDaiCollateral.address,
        fp('0.022016203274102888'),
        ORACLE_ERROR,
        true,
        bn('1e5')
      )
      expect(cDaiRefPerTok2).to.be.closeTo(fp('0.022'), fp('0.001'))

      // Check total asset value increased
      const totalAssetValue2: BigNumber = await facadeTest.callStatic.totalAssetValue(
        rToken.address
      )
      expect(totalAssetValue2).to.be.gt(totalAssetValue1)

      // Advance time and blocks significantly
      await advanceTime(100000000)
      await advanceBlocks(100000000)

      // Refresh cToken manually (required)
      await assetRegistry.refresh()

      // Check rates and prices - Have changed significantly
      const [aDaiPriceLow3, aDaiPriceHigh3] = await aDaiCollateral.price() // ~1.1873
      const aDaiRefPerTok3: BigNumber = await aDaiCollateral.refPerTok() // ~1.1845
      const [cDaiPriceLow3, cDaiPriceHigh3] = await cDaiCollateral.price() // ~0.03294
      const cDaiRefPerTok3: BigNumber = await cDaiCollateral.refPerTok() // ~0.03294

      // Check rates and price increase
      expect(aDaiPriceLow3).to.be.gt(aDaiPriceLow2)
      expect(aDaiPriceHigh3).to.be.gt(aDaiPriceHigh2)
      expect(aDaiRefPerTok3).to.be.gt(aDaiRefPerTok2)
      expect(cDaiPriceLow3).to.be.gt(cDaiPriceLow2)
      expect(cDaiPriceHigh3).to.be.gt(cDaiPriceHigh2)
      expect(cDaiRefPerTok3).to.be.gt(cDaiRefPerTok2)

      await expectPrice(
        aDaiCollateral.address,
        fp('1.184527887459258141'),
        ORACLE_ERROR,
        true,
        bn('1e5')
      )
      expect(aDaiRefPerTok3).to.be.closeTo(fp('1.1'), fp('0.095'))
      await expectPrice(
        cDaiCollateral.address,
        fp('0.032941268543431921'),
        ORACLE_ERROR,
        true,
        bn('1e5')
      )
      expect(cDaiRefPerTok3).to.be.closeTo(fp('0.032'), fp('0.001'))

      // Check total asset value increased
      const totalAssetValue3: BigNumber = await facadeTest.callStatic.totalAssetValue(
        rToken.address
      )
      expect(totalAssetValue3).to.be.gt(totalAssetValue2)

      // Redeem Rtokens with the udpated rates
      await expect(rToken.connect(addr1).redeem(issueAmount, await basketHandler.nonce())).to.emit(
        rToken,
        'Redemption'
      )

      // Check funds were transferred
      expect(await rToken.balanceOf(addr1.address)).to.equal(0)
      expect(await rToken.totalSupply()).to.equal(0)

      // Check balances - Fewer ATokens and cTokens should have been sent to the user
      const newBalanceAddr1Dai: BigNumber = await dai.balanceOf(addr1.address)
      const newBalanceAddr1aDai: BigNumber = await stataDai.balanceOf(addr1.address)
      const newBalanceAddr1cDai: BigNumber = await cDai.balanceOf(addr1.address)

      // Check received tokens represent ~10K in value at current prices
      expect(newBalanceAddr1Dai.sub(balanceAddr1Dai)).to.equal(issueAmount.div(4)) // = 2.5K (25% of basket)
      expect(newBalanceAddr1aDai.sub(balanceAddr1aDai)).to.be.closeTo(fp('2110.5'), fp('0.5')) // ~1.1873 * 2110.5  ~= 2.5K (25% of basket)
      expect(newBalanceAddr1cDai.sub(balanceAddr1cDai)).to.be.closeTo(bn('151785e8'), bn('5e7')) // ~0.03294 * 151785.3 ~= 5K (50% of basket)

      // Check remainders in Backing Manager
      expect(await dai.balanceOf(backingManager.address)).to.equal(0)
      expect(await stataDai.balanceOf(backingManager.address)).to.be.closeTo(
        fp('219.64'), // ~= 260 usd in value
        fp('0.01')
      )
      expect(await cDai.balanceOf(backingManager.address)).to.be.closeTo(bn(75331e8), bn('5e7')) // ~= 2481 usd in value

      //  Check total asset value (remainder)
      expect(await facadeTest.callStatic.totalAssetValue(rToken.address)).to.be.closeTo(
        fp('2742'), // ~=  260usd + 2481 usd (from above)
        fp('1')
      )
    })

    it('Should also support StaticAToken from underlying', async () => {
      // Transfer out all existing stataDai - empty balance
      await stataDai.connect(addr1).transfer(addr2.address, await stataDai.balanceOf(addr1.address))
      expect(await stataDai.balanceOf(addr1.address)).to.equal(bn(0))

      const MIN_ISSUANCE_PER_BLOCK = bn('10000e18')
      const issueAmount: BigNumber = MIN_ISSUANCE_PER_BLOCK

      // Transfer plain DAI
      await whileImpersonating(holderDAI, async (daiSigner) => {
        await dai.connect(daiSigner).transfer(addr1.address, initialBal)
      })

      // Wrap DAI into a staticaDAI
      await dai.connect(addr1).approve(stataDai.address, initialBal)
      await stataDai.connect(addr1).deposit(addr1.address, initialBal, 0, true)

      // Balance for Static a Token is about 18641.55e18, about 93.21% of the provided amount (20K)
      const initialBalAToken = initialBal.mul(9321).div(10000)
      expect(await stataDai.balanceOf(addr1.address)).to.be.closeTo(initialBalAToken, fp('1.5'))

      // Provide approvals
      await dai.connect(addr1).approve(rToken.address, issueAmount)
      await stataDai.connect(addr1).approve(rToken.address, issueAmount)
      await cDai.connect(addr1).approve(rToken.address, toBNDecimals(issueAmount, 8).mul(100))

      // Check rToken balance
      expect(await rToken.balanceOf(addr1.address)).to.equal(0)
      expect(await rToken.totalSupply()).to.equal(0)

      // Issue rTokens
      await expect(rToken.connect(addr1).issue(issueAmount)).to.emit(rToken, 'Issuance')

      // Check RTokens issued to user
      expect(await rToken.balanceOf(addr1.address)).to.equal(issueAmount)
      expect(await rToken.totalSupply()).to.equal(issueAmount)

      // Check asset value
      expect(await facadeTest.callStatic.totalAssetValue(rToken.address)).to.be.closeTo(
        issueAmount,
        fp('150')
      ) // approx 10K in value
    })

    context('With Complex basket', function () {
      let newBasket: Collateral[]
      let newBasketsNeededAmts: BigNumber[]

      beforeEach(async () => {
        // Set new basket
        newBasket = [
          wbtcCollateral,
          cWBTCCollateral,
          wethCollateral,
          cETHCollateral,
          eurtCollateral,
        ]
        newBasketsNeededAmts = [fp('1'), fp('1'), fp('1'), fp('1'), fp('1000')]

        // Register prime collateral and grant allowances
        const newBasketERC20s = []
        for (let i = 0; i < newBasket.length; i++) {
          await assetRegistry.connect(owner).register(newBasket[i].address)
          newBasketERC20s.push(await newBasket[i].erc20())
          // Grant allowance
          await backingManager.grantRTokenAllowance(await newBasket[i].erc20())
        }
        // Set non-empty basket
        await basketHandler.connect(owner).setPrimeBasket(newBasketERC20s, newBasketsNeededAmts)
        await basketHandler.connect(owner).refreshBasket()

        // Approve all balances for user
        await wbtc.connect(addr1).approve(rToken.address, await wbtc.balanceOf(addr1.address))
        await cWBTC.connect(addr1).approve(rToken.address, await cWBTC.balanceOf(addr1.address))
        await weth.connect(addr1).approve(rToken.address, await weth.balanceOf(addr1.address))
        await cETH.connect(addr1).approve(rToken.address, await cETH.balanceOf(addr1.address))
        await eurt.connect(addr1).approve(rToken.address, await eurt.balanceOf(addr1.address))
      })

      it('Should Issue/Redeem (wBTC, cWBTC, wETH, cETH, EURT)', async () => {
        expect(await basketHandler.status()).to.equal(CollateralStatus.SOUND)

        // Check prices
        // WBTC
        const btcTargetPrice = fp('31311.5') // June 6, 2022
        const wbtcRefPrice = fp('1.00062735') // approx price wbtc-btc
        const btcPrice = btcTargetPrice.mul(wbtcRefPrice).div(BN_SCALE_FACTOR)
        await expectPrice(wbtcCollateral.address, btcPrice, ORACLE_ERROR, true, bn('1e8'))

        // cWBTC
        const cWBTCPrice = btcTargetPrice
          .mul(wbtcRefPrice)
          .mul(fp('0.020065932066404677'))
          .div(BN_SCALE_FACTOR.pow(2))
        await expectPrice(cWBTCCollateral.address, cWBTCPrice, ORACLE_ERROR, true, bn('1e8')) // close to $633 usd

        // WETH
        const ethTargetPrice = fp('1859.17') //approx price June 2022
        await expectPrice(wethCollateral.address, ethTargetPrice, ORACLE_ERROR, true, bn('1e8'))

        // cETH
        const cETHPrice = ethTargetPrice.mul(fp('0.020064225660680504')).div(BN_SCALE_FACTOR)
        await expectPrice(cETHCollateral.address, cETHPrice, ORACLE_ERROR, true, bn('1e5'))

        // EURT
        const eurPrice = fp('1.073') // approx price EUR-USD June 6, 2022
        await expectPrice(eurtCollateral.address, eurPrice, ORACLE_ERROR, true, bn('1e5')) // ref price approx 1.07

        // Aproximate total price of Basket in USD
        const totalPriceUSD = btcPrice.mul(2).add(ethTargetPrice.mul(2)).add(eurPrice.mul(1000))

        // Check Basket
        expect(await basketHandler.fullyCollateralized()).to.equal(true)
        const backing = await facade.basketTokens(rToken.address)
        expect(backing[0]).to.equal(wbtc.address)
        expect(backing[1]).to.equal(cWBTC.address)
        expect(backing[2]).to.equal(weth.address)
        expect(backing[3]).to.equal(cETH.address)
        expect(backing[4]).to.equal(eurt.address)
        expect(backing.length).to.equal(5)

        // Check initial values
        expect(await basketHandler.timestamp()).to.be.gt(bn(0))
        expect(await basketHandler.status()).to.equal(CollateralStatus.SOUND)
        expect(await facadeTest.callStatic.totalAssetValue(rToken.address)).to.equal(0)
        await expectPrice(basketHandler.address, totalPriceUSD, ORACLE_ERROR, true)
        await expectRTokenPrice(
          rTokenAsset.address,
          totalPriceUSD,
          ORACLE_ERROR,
          await backingManager.maxTradeSlippage(),
          config.minTradeVolume.mul((await assetRegistry.erc20s()).length)
        )

        // Check rToken balance
        expect(await rToken.balanceOf(addr1.address)).to.equal(0)
        expect(await rToken.balanceOf(rToken.address)).to.equal(0)
        expect(await rToken.totalSupply()).to.equal(0)

        // Check balances before
        expect(await wbtc.balanceOf(backingManager.address)).to.equal(0)
        expect(await cWBTC.balanceOf(backingManager.address)).to.equal(0)
        expect(await weth.balanceOf(backingManager.address)).to.equal(0)
        expect(await cETH.balanceOf(backingManager.address)).to.equal(0)
        expect(await eurt.balanceOf(backingManager.address)).to.equal(0)

        expect(await wbtc.balanceOf(addr1.address)).to.equal(toBNDecimals(initialBalBtcEth, 8))
        expect(await cWBTC.balanceOf(addr1.address)).to.equal(
          toBNDecimals(initialBalBtcEth, 8).mul(1000)
        )
        expect(await weth.balanceOf(addr1.address)).to.equal(initialBalBtcEth)
        expect(await cETH.balanceOf(addr1.address)).to.equal(
          toBNDecimals(initialBalBtcEth, 8).mul(1000)
        )
        expect(await eurt.balanceOf(addr1.address)).to.equal(
          toBNDecimals(initialBalBtcEth, 6).mul(1000)
        )

        // Issue one RToken
        const issueAmount: BigNumber = bn('1e18')
        await expect(rToken.connect(addr1).issue(issueAmount)).to.emit(rToken, 'Issuance')

        // Check Balances after
        expect(await wbtc.balanceOf(backingManager.address)).to.equal(toBNDecimals(issueAmount, 8)) //1 full units
        const requiredCWBTC: BigNumber = toBNDecimals(fp('49.85'), 8) // approx 49.5 cWBTC needed (~1 wbtc / 0.02006)
        expect(await cWBTC.balanceOf(backingManager.address)).to.be.closeTo(
          requiredCWBTC,
          point1Pct(requiredCWBTC)
        )
        expect(await weth.balanceOf(backingManager.address)).to.equal(issueAmount) //1 full units
        const requiredCETH: BigNumber = toBNDecimals(fp('49.8'), 8) // approx 49.8 cETH needed (~1 weth / 0.02020)
        expect(await cETH.balanceOf(backingManager.address)).to.be.closeTo(
          requiredCETH,
          point1Pct(requiredCETH)
        )
        expect(await eurt.balanceOf(backingManager.address)).to.equal(bn(1000e6))

        // Balances for user
        expect(await wbtc.balanceOf(addr1.address)).to.equal(
          toBNDecimals(initialBalBtcEth.sub(issueAmount), 8)
        )
        const expectedcWBTCBalance = toBNDecimals(initialBalBtcEth, 8).mul(1000).sub(requiredCWBTC)
        expect(await cWBTC.balanceOf(addr1.address)).to.be.closeTo(
          expectedcWBTCBalance,
          point1Pct(expectedcWBTCBalance)
        )
        expect(await weth.balanceOf(addr1.address)).to.equal(initialBalBtcEth.sub(issueAmount))
        const expectedcETHBalance = toBNDecimals(initialBalBtcEth, 8).mul(1000).sub(requiredCETH)
        expect(await cWBTC.balanceOf(addr1.address)).to.be.closeTo(
          expectedcETHBalance,
          point1Pct(expectedcETHBalance)
        )
        expect(await eurt.balanceOf(addr1.address)).to.equal(
          toBNDecimals(initialBalBtcEth.mul(1000).sub(issueAmount.mul(1000)), 6)
        )

        // Check RTokens issued to user
        expect(await rToken.balanceOf(addr1.address)).to.equal(issueAmount)
        expect(await rToken.balanceOf(rToken.address)).to.equal(0)
        expect(await rToken.totalSupply()).to.equal(issueAmount)

        // Check asset value
        expect(await facadeTest.callStatic.totalAssetValue(rToken.address)).to.be.closeTo(
          totalPriceUSD,
          point1Pct(totalPriceUSD)
        )

        // Redeem Rtokens
        await expect(
          rToken.connect(addr1).redeem(issueAmount, await basketHandler.nonce())
        ).to.emit(rToken, 'Redemption')

        // Check funds were transferred
        expect(await rToken.balanceOf(addr1.address)).to.equal(0)
        expect(await rToken.totalSupply()).to.equal(0)

        // Check balances after - Backing Manager is empty
        expect(await wbtc.balanceOf(backingManager.address)).to.equal(0)
        expect(await cWBTC.balanceOf(backingManager.address)).to.be.closeTo(bn(0), bn('10'))
        expect(await weth.balanceOf(backingManager.address)).to.equal(0)
        expect(await cETH.balanceOf(backingManager.address)).to.be.closeTo(bn(0), bn('10'))
        expect(await eurt.balanceOf(backingManager.address)).to.equal(0)

        // Check funds returned to user
        expect(await wbtc.balanceOf(addr1.address)).to.equal(toBNDecimals(initialBalBtcEth, 8))
        expect(await cWBTC.balanceOf(addr1.address)).to.be.closeTo(
          toBNDecimals(initialBalBtcEth, 8).mul(1000),
          bn('10')
        )
        expect(await weth.balanceOf(addr1.address)).to.equal(initialBalBtcEth)
        expect(await cETH.balanceOf(addr1.address)).to.be.closeTo(
          toBNDecimals(initialBalBtcEth, 8).mul(1000),
          bn('10')
        )
        expect(await eurt.balanceOf(addr1.address)).to.equal(
          toBNDecimals(initialBalBtcEth, 6).mul(1000)
        )

        //  Check asset value left
        expect(await facadeTest.callStatic.totalAssetValue(rToken.address)).to.be.closeTo(
          bn(0),
          fp('0.001')
        ) // Near zero
      })

      it('Should claim rewards (cWBTC, cETH)', async () => {
        // Try to claim rewards at this point - Nothing for Backing Manager
        expect(await compToken.balanceOf(backingManager.address)).to.equal(0)

        await expectEvents(backingManager.claimRewards(), [
          {
            contract: backingManager,
            name: 'RewardsClaimed',
            args: [compToken.address, bn(0)],
            emitted: true,
          },
        ])

        // No rewards so far
        expect(await compToken.balanceOf(backingManager.address)).to.equal(0)

        // Issue RTokens
        const issueAmount: BigNumber = bn('10e18')
        await expect(rToken.connect(addr1).issue(issueAmount)).to.emit(rToken, 'Issuance')

        // Check RTokens issued to user
        expect(await rToken.balanceOf(addr1.address)).to.equal(issueAmount)

        // Now we can claim rewards - check initial balance still 0
        expect(await compToken.balanceOf(backingManager.address)).to.equal(0)

        // Advance Time
        await advanceTime(8000)

        // Claim rewards
        await expect(backingManager.claimRewards()).to.emit(backingManager, 'RewardsClaimed')

        // Check rewards both in COMP
        const rewardsCOMP1: BigNumber = await compToken.balanceOf(backingManager.address)
        expect(rewardsCOMP1).to.be.gt(0)

        // Keep moving time
        await advanceTime(3600)

        // Get additional rewards
        await expect(backingManager.claimRewards()).to.emit(backingManager, 'RewardsClaimed')

        const rewardsCOMP2: BigNumber = await compToken.balanceOf(backingManager.address)
        expect(rewardsCOMP2.sub(rewardsCOMP1)).to.be.gt(0)
      })
    })

    context('With USDT (Non-compliant token)', function () {
      let newBasket: Collateral[]
      let newBasketsNeededAmts: BigNumber[]

      beforeEach(async () => {
        // Set new basket
        newBasket = [usdtCollateral]
        newBasketsNeededAmts = [fp('1')]

        // Register prime collateral and grant allowances
        const newBasketERC20s = []
        for (let i = 0; i < newBasket.length; i++) {
          await assetRegistry.connect(owner).register(newBasket[i].address)
          newBasketERC20s.push(await newBasket[i].erc20())
          // Grant allowance
          await backingManager.grantRTokenAllowance(await newBasket[i].erc20())

          // Another call to grant allowance should not revert
          await backingManager.grantRTokenAllowance(await newBasket[i].erc20())
        }
        // Set non-empty basket
        await basketHandler.connect(owner).setPrimeBasket(newBasketERC20s, newBasketsNeededAmts)
        await basketHandler.connect(owner).refreshBasket()

        // Approve all balances for user
        await usdt.connect(addr1).approve(rToken.address, await usdt.balanceOf(addr1.address))
      })

      it('Should Issue/Redeem (USDT)', async () => {
        // Check prices
        // USDT
        const usdtPrice = fp('0.999346920000000000') // June 2022
        await expectPrice(usdtCollateral.address, usdtPrice, ORACLE_ERROR, true)

        // Aproximate total price of Basket in USD
        const totalPriceUSD = usdtPrice

        // Check Basket
        expect(await basketHandler.fullyCollateralized()).to.equal(true)
        const backing = await facade.basketTokens(rToken.address)
        expect(backing[0]).to.equal(usdt.address)
        expect(backing.length).to.equal(1)

        // Check initial values
        expect(await basketHandler.timestamp()).to.be.gt(bn(0))
        expect(await basketHandler.status()).to.equal(CollateralStatus.SOUND)
        expect(await facadeTest.callStatic.totalAssetValue(rToken.address)).to.equal(0)
        await expectRTokenPrice(
          rTokenAsset.address,
          usdtPrice,
          ORACLE_ERROR,
          await backingManager.maxTradeSlippage(),
          config.minTradeVolume.mul((await assetRegistry.erc20s()).length)
        )
        await expectPrice(basketHandler.address, totalPriceUSD, ORACLE_ERROR, true)

        // Check rToken balance
        expect(await rToken.balanceOf(addr1.address)).to.equal(0)
        expect(await rToken.balanceOf(rToken.address)).to.equal(0)
        expect(await rToken.totalSupply()).to.equal(0)

        // Check balances before
        expect(await usdt.balanceOf(backingManager.address)).to.equal(0)

        expect(await usdt.balanceOf(addr1.address)).to.equal(toBNDecimals(initialBal, 6))

        // Issue one RToken
        const issueAmount: BigNumber = bn('1e18')
        await expect(rToken.connect(addr1).issue(issueAmount)).to.emit(rToken, 'Issuance')

        // Check Balances after
        expect(await usdt.balanceOf(backingManager.address)).to.equal(toBNDecimals(issueAmount, 6)) //1 full unit
        // Balances for user
        expect(await usdt.balanceOf(addr1.address)).to.equal(
          toBNDecimals(initialBal.sub(issueAmount), 6)
        )

        // Check RTokens issued to user
        expect(await rToken.balanceOf(addr1.address)).to.equal(issueAmount)
        expect(await rToken.balanceOf(rToken.address)).to.equal(0)
        expect(await rToken.totalSupply()).to.equal(issueAmount)

        // Check asset value
        expect(await facadeTest.callStatic.totalAssetValue(rToken.address)).to.be.closeTo(
          totalPriceUSD,
          point1Pct(totalPriceUSD)
        )

        // Redeem Rtokens
        await expect(
          rToken.connect(addr1).redeem(issueAmount, await basketHandler.nonce())
        ).to.emit(rToken, 'Redemption')

        // Check funds were transferred
        expect(await rToken.balanceOf(addr1.address)).to.equal(0)
        expect(await rToken.totalSupply()).to.equal(0)

        // Check balances after - Backing Manager is empty
        expect(await usdt.balanceOf(backingManager.address)).to.equal(0)

        // Check funds returned to user
        expect(await usdt.balanceOf(addr1.address)).to.equal(toBNDecimals(initialBal, 6))

        //  Check asset value left
        expect(await facadeTest.callStatic.totalAssetValue(rToken.address)).to.be.closeTo(
          bn(0),
          fp('0.001')
        ) // Near zero
      })
    })
  })

  // Skip explanation:
  // - Aave hasn't run their reward program in a while
  // - We don't expect them to soon
  // - Rewards can always be collected later through a plugin upgrade
  describe.skip('Claim Rewards - ATokens/CTokens Fiat', () => {
    // const setup = async (blockNumber: number) => {
    //   ;[owner] = await ethers.getSigners()

    //   // Use Mainnet fork
    //   await hre.network.provider.request({
    //     method: 'hardhat_reset',
    //     params: [
    //       {
    //         forking: {
    //           jsonRpcUrl: useEnv('MAINNET_RPC_URL'),
    //           blockNumber: blockNumber,
    //         },
    //       },
    //     ],
    //   })
    // }

    beforeEach(async () => {
      ;[owner, addr1] = await ethers.getSigners()
      ;({
        compToken,
        aaveToken,
        compAsset,
        aaveAsset,
        compoundMock,
        erc20s,
        collateral,
        basket,
        main,
        assetRegistry,
        backingManager,
        basketHandler,
        rToken,
        rTokenAsset,
        facade,
      } = await loadFixture(defaultFixture))

      // Get assets and tokens for default basket
      daiCollateral = <FiatCollateral>basket[0]
      aDaiCollateral = <ATokenFiatCollateral>basket[1]
      cDaiCollateral = <CTokenFiatCollateral>basket[2]

      dai = <ERC20Mock>await ethers.getContractAt('ERC20Mock', await daiCollateral.erc20())
      stataDai = <StaticATokenLM>(
        await ethers.getContractAt('StaticATokenLM', await aDaiCollateral.erc20())
      )
      cDai = <CTokenMock>await ethers.getContractAt('CTokenMock', await cDaiCollateral.erc20())

      // Get plain aToken
      aDai = <IAToken>(
        await ethers.getContractAt('IAToken', networkConfig[chainId].tokens.aDAI || '')
      )

      // Setup balances for addr1 - Transfer from Mainnet holders DAI, cDAI and aDAI (for default basket)
      // DAI
      initialBal = bn('20000e18')
      await whileImpersonating(holderDAI, async (daiSigner) => {
        await dai.connect(daiSigner).transfer(addr1.address, initialBal)
      })
      // aDAI
      await whileImpersonating(holderADAI, async (adaiSigner) => {
        // Wrap ADAI into static ADAI
        await aDai.connect(adaiSigner).transfer(addr1.address, initialBal)
        await aDai.connect(addr1).approve(stataDai.address, initialBal)
        await stataDai.connect(addr1).deposit(addr1.address, initialBal, 0, false)
      })
      // cDAI
      await whileImpersonating(holderCDAI, async (cdaiSigner) => {
        await cDai.connect(cdaiSigner).transfer(addr1.address, toBNDecimals(initialBal, 8).mul(100))
      })
    })

    it('Should claim rewards correctly- Simple basket', async function () {
      const MIN_ISSUANCE_PER_BLOCK = bn('10000e18')
      const issueAmount: BigNumber = MIN_ISSUANCE_PER_BLOCK

      // Try to claim rewards at this point - Nothing for Backing Manager
      expect(await compToken.balanceOf(backingManager.address)).to.equal(0)
      expect(await aaveToken.balanceOf(backingManager.address)).to.equal(0)

      await expectEvents(backingManager.claimRewards(), [
        {
          contract: backingManager,
          name: 'RewardsClaimed',
          args: [compToken.address, bn(0)],
          emitted: true,
        },
        {
          contract: backingManager,
          name: 'RewardsClaimed',
          args: [aaveToken.address, bn(0)],
          emitted: true,
        },
      ])

      // No rewards so far
      expect(await compToken.balanceOf(backingManager.address)).to.equal(0)
      expect(await aaveToken.balanceOf(backingManager.address)).to.equal(0)

      // Provide approvals for issuances
      await dai.connect(addr1).approve(rToken.address, issueAmount)
      await stataDai.connect(addr1).approve(rToken.address, issueAmount)
      await cDai.connect(addr1).approve(rToken.address, toBNDecimals(issueAmount, 8).mul(100))

      // Issue rTokens
      await expect(rToken.connect(addr1).issue(issueAmount)).to.emit(rToken, 'Issuance')

      // Check RTokens issued to user
      expect(await rToken.balanceOf(addr1.address)).to.equal(issueAmount)

      // Now we can claim rewards - check initial balance still 0
      expect(await compToken.balanceOf(backingManager.address)).to.equal(0)
      expect(await aaveToken.balanceOf(backingManager.address)).to.equal(0)

      // Advance Time
      await advanceTime(8000)

      // Claim rewards
      expect(await stataDai.getTotalClaimableRewards()).to.be.gt(0)
      await expect(backingManager.claimRewards()).to.emit(backingManager, 'RewardsClaimed')

      // Check rewards both in COMP and stkAAVE
      const rewardsCOMP1: BigNumber = await compToken.balanceOf(backingManager.address)
      const rewardsAAVE1: BigNumber = await aaveToken.balanceOf(backingManager.address)

      expect(rewardsCOMP1).to.be.gt(0)
      expect(rewardsAAVE1).to.be.gt(0)

      // Keep moving time
      await advanceTime(3600)

      // Get additional rewards
      await expect(backingManager.claimRewards()).to.emit(backingManager, 'RewardsClaimed')

      const rewardsCOMP2: BigNumber = await compToken.balanceOf(backingManager.address)
      const rewardsAAVE2: BigNumber = await aaveToken.balanceOf(backingManager.address)

      expect(rewardsCOMP2.sub(rewardsCOMP1)).to.be.gt(0)
      expect(rewardsAAVE2.sub(rewardsAAVE1)).to.be.gt(0)
    })
  })
})<|MERGE_RESOLUTION|>--- conflicted
+++ resolved
@@ -48,7 +48,6 @@
   USDCMock,
   WETH9,
 } from '../../typechain'
-import forkBlockNumber from './fork-block-numbers'
 import { useEnv } from '#/utils/env'
 
 // Relevant addresses (Mainnet)
@@ -186,22 +185,7 @@
 
   describe('Assets/Collateral', () => {
     before(async () => {
-<<<<<<< HEAD
-      // Use Mainnet fork
-      await hre.network.provider.request({
-        method: 'hardhat_reset',
-        params: [
-          {
-            forking: {
-              jsonRpcUrl: useEnv('MAINNET_RPC_URL'),
-              blockNumber: forkBlockNumber['asset-plugins'],
-            },
-          },
-        ],
-      })
-=======
       await setup(forkBlockNumber['asset-plugins'])
->>>>>>> 252cfbc0
 
       chainId = await getChainId(hre)
       if (!networkConfig[chainId]) {
