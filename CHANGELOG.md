# Changelog

## 1.0.0

(This release is the one from the canonical lauch onstage in Bogota. We were missing semantic versioning at the time, but we call this the 1.0.0 release retroactively.)

Deploy commit [eda322894a5ed379bbda2b399c9d1cc65aa8c132](https://github.com/reserve-protocol/protocol/commit/eda322894a5ed379bbda2b399c9d1cc65aa8c132)

## 1.1.0

- Introduce semantic versioning to the Deployer and RToken
- `RTokenCreated` event: added `version` argument

```
event RTokenCreated(
        IMain indexed main,
        IRToken indexed rToken,
        IStRSR stRSR,
        address indexed owner
    );

```

=>

```
event RTokenCreated(
        IMain indexed main,
        IRToken indexed rToken,
        IStRSR stRSR,
        address indexed owner,
        string version
    );

```

- Add `version()` getter on Deployer, Main, and all Components, via mix-in. To be updated with each subsequent release.

Deploy commit [d757d3a5a6097ae42c71fc03a7c787ec001d2efc](https://github.com/reserve-protocol/protocol/commit/d757d3a5a6097ae42c71fc03a7c787ec001d2efc)

## 2.0.0

Candidate release for the "all clear" milestone. There wasn't any real usage of the 1.0.0/1.1.0 releases; this is the first release that we are going to spend real effort to remain backwards compatible with.

- Support multiple beneficiaries via the [`FacadeWrite`](contracts/facade/FacadeWrite.sol)
- Add `RToken.issueTo(address recipient, uint256 amount)` and `RToken.redeemTo(address recipient, uint256 amount)` to support issuance/redemption to a different address than `msg.sender`
- Add `RToken.issuanceAvailable()` + `RToken.redemptionAvailable()`
- Add `FacadeRead.primeBasket()` + `FacadeRead.backupConfig()` views
- Remove `IBasketHandler.nonce()` from interface, though it remains on `BasketHandler` contracts
- Many external libs moved to internal
- Switch from price point estimates to price ranges; all prices now have a `low` and `high`. Impacted interface functions:
  - `IAsset.price()`
  - `IBasketHandler.price()`
- Replace `IAsset.fallbackPrice()` with `IAsset.lotPrice()`. The lot price is the current price when available, and a fallback price otherwise.
- Introduce decaying fallback prices. Over a finite period of time the fallback price goes to zero, linearly.
- Remove `IAsset.pricePerTarget()` from asset interface
- Remove rewards earning and sweeping from RToken
- Add `safeMulDivCeil()` to `ITrading` traders. Use when overflow is possible from 2 locations:
  - [RecollateralizationLib.sol:L271](contracts/p1/mixins/RecollateralizationLib.sol)
  - [TradeLib.sol:L59](contracts/p1/mixins/TradeLib.sol)
- Introduce config struct to encapsulate Collateral constructor params more neatly
- In general it should be easier to write Collateral plugins. Implementors should _only_ ever have to override 4 functions: `tryPrice()`, `refPerTok()`, `targetPerRef()`, and `claimRewards()`.
- Add `.div(1 - maxTradeSlippage)` to calculation of `shortfallSlippage` in [RecollateralizationLib.sol:L188](contracts/p1/mixins/RecollateralizationLib.sol).
- FacadeRead: remove `.pendingIssuances()` + `.endIdForVest()`
- Bugfix: Do not handout RSR rewards when no one is staked
- Bugfix: Support small redemptions even when the RToken supply is massive
- Bump component-wide `version()` getter to 2.0.0
- Remove non-atomic issuance
- Replace redemption battery with issuance and redemption throttles
  - `amtRate` valid range: `[1e18, 1e48]`
  - `pctRate` valid range: `[0, 1e18]`
- Fix Furnace/StRSR reward period to 12 seconds
- Gov params:
  - --`rewardPeriod`
  - --`issuanceRate`
  - ++`issuanceThrottle`
  - ++`redemptionThrottle`
- Events:
  - --`RToken.IssuanceStarted`
  - --`RToken.IssuancesCompleted`
  - --`RToken.IssuancesCanceled`
  - `Issuance( address indexed recipient, uint256 indexed amount, uint192 baskets )` -> `Issuance( address indexed issuer, address indexed recipient, uint256 indexed amount, uint192 baskets )`
  - `Redemption(address indexed recipient, uint256 indexed amount, uint192 baskets )` -> `Redemption(address indexed redeemer, address indexed recipient, uint256 indexed amount, uint192 baskets )`
  - ++`RToken.IssuanceThrottleSet`
  - ++`RToken.RedemptionThrottleSet`
<<<<<<< HEAD
- Allow redemption while DISABLED
=======
- Collateral default threshold: 5% -> 1% (+ include oracleError)
-
>>>>>>> d9cc01d2
<|MERGE_RESOLUTION|>--- conflicted
+++ resolved
@@ -83,9 +83,5 @@
   - `Redemption(address indexed recipient, uint256 indexed amount, uint192 baskets )` -> `Redemption(address indexed redeemer, address indexed recipient, uint256 indexed amount, uint192 baskets )`
   - ++`RToken.IssuanceThrottleSet`
   - ++`RToken.RedemptionThrottleSet`
-<<<<<<< HEAD
 - Allow redemption while DISABLED
-=======
-- Collateral default threshold: 5% -> 1% (+ include oracleError)
--
->>>>>>> d9cc01d2
+- Collateral default threshold: 5% -> 1% (+ include oracleError)